<<<<<<< HEAD
"""
polars-quant 类型提示文件
提供所有技术分析函数的类型注释和使用示例
"""
=======
import polars as pl

class Backtrade:
    """
    Backtrade class for vectorized backtesting using Polars DataFrames.
    Provides both per-symbol independent backtests (`run`) and
    portfolio-level backtests with shared capital (`portfolio`).

    This class enables high-performance backtesting of trading strategies
    using Polars' efficient DataFrame operations and Rust's parallelism.
    It supports multiple symbols, customizable fees, slippage, and position sizing.

    Attributes
    ----------
    results : pl.DataFrame | None
        DataFrame containing equity curve and cash over time.
    trades : pl.DataFrame | None
        DataFrame of executed trades with entry and exit details.
    _summary : dict | None
        Cached summary statistics for performance analysis.

    Examples
    --------
    Basic usage with per-symbol backtesting:

    >>> import polars as pl
    >>> from polars_quant import Backtrade
    >>>
    >>> # Sample data
    >>> data = pl.DataFrame({
    ...     "Date": ["2023-01-01", "2023-01-02", "2023-01-03"],
    ...     "AAPL": [100, 105, 110],
    ...     "TSLA": [200, 195, 210],
    ... })
    >>>
    >>> # Entry signals
    >>> entries = pl.DataFrame({
    ...     "Date": ["2023-01-01", "2023-01-02", "2023-01-03"],
    ...     "AAPL": [True, False, False],
    ...     "TSLA": [False, True, False],
    ... })
    >>>
    >>> # Exit signals
    >>> exits = pl.DataFrame({
    ...     "Date": ["2023-01-01", "2023-01-02", "2023-01-03"],
    ...     "AAPL": [False, False, True],
    ...     "TSLA": [False, False, True],
    ... })
    >>>
    >>> # Run backtest
    >>> bt = Backtrade.run(data, entries, exits, init_cash=100000, fee=0.001)
    >>> bt.summary()  # Prints summary to console
    >>> results_df = bt.results()
    >>> trades_df = bt.trades()

    Portfolio-level backtesting:

    >>> bt_port = Backtrade.portfolio(data, entries, exits, init_cash=200000, size=0.5)
    >>> bt_port.summary()  # Prints portfolio summary
    """

    results: pl.DataFrame | None
    """DataFrame of equity curve and cash over time."""

    trades: pl.DataFrame | None
    """DataFrame of executed trades, including entry and exit details."""

    _summary: dict | None
    """Optional cached summary statistics for performance analysis."""

    def __init__(
        self,
        results: pl.DataFrame | None = None,
        trades: pl.DataFrame | None = None
    ) -> None: 
        """Initialize a Backtrade object with optional results and trades."""

    @classmethod
    def run(
        cls,
        data: pl.DataFrame,
        entries: pl.DataFrame,
        exits: pl.DataFrame,
        init_cash: float = 100_000.0,
        fee: float = 0.0,
        slip: float = 0.0,
        size: float = 1.0,
    ) -> "Backtrade": 
        """
        Run per-symbol independent backtests.

        Each symbol is backtested separately with its own capital allocation.
        This is useful for analyzing individual symbol performance.

        Parameters
        ----------
        data : pl.DataFrame
            Price data with dates in first column and symbols in subsequent columns.
        entries : pl.DataFrame
            Boolean signals for trade entries.
        exits : pl.DataFrame
            Boolean signals for trade exits.
        init_cash : float, default 100000.0
            Initial cash per symbol.
        fee : float, default 0.0
            Trading fee as a fraction (e.g., 0.001 for 0.1%).
        slip : float, default 0.0
            Slippage as a fraction of price.
        size : float, default 1.0
            Position size multiplier.

        Returns
        -------
        Backtrade
            Backtest results object.

        Examples
        --------
        >>> bt = Backtrade.run(data, entries, exits, init_cash=50000, fee=0.001)
        >>> results = bt.results()
        >>> trades = bt.trades()
        >>> bt.summary()  # Prints performance summary
        """

    @classmethod
    def portfolio(
        cls,
        data: pl.DataFrame,
        entries: pl.DataFrame,
        exits: pl.DataFrame,
        init_cash: float = 100_000.0,
        fee: float = 0.0,
        slip: float = 0.0,
        size: float = 1.0,
    ) -> "Backtrade": 
        """
        Run portfolio-level backtest with shared cash across all symbols.

        All symbols share the same capital pool, allowing for more realistic
        portfolio-level risk management and position sizing.

        Parameters
        ----------
        data : pl.DataFrame
            Price data with dates in first column and symbols in subsequent columns.
        entries : pl.DataFrame
            Boolean signals for trade entries.
        exits : pl.DataFrame
            Boolean signals for trade exits.
        init_cash : float, default 100000.0
            Total initial cash for the portfolio.
        fee : float, default 0.0
            Trading fee as a fraction.
        slip : float, default 0.0
            Slippage as a fraction of price.
        size : float, default 1.0
            Position size multiplier.

        Returns
        -------
        Backtrade
            Portfolio backtest results object.

        Examples
        --------
        >>> bt = Backtrade.portfolio(data, entries, exits, init_cash=100000, size=0.5)
        >>> bt.summary()  # Prints portfolio performance summary
        """

    def results(self) -> pl.DataFrame | None: 
        """Return the backtest equity/cash DataFrame, or None if not available."""

    def trades(self) -> pl.DataFrame | None: 
        """Return the trade log DataFrame, or None if not available."""

    def summary(self) -> None: 
        """
        Print a comprehensive summary of backtest performance to the console.

        Includes overall statistics like total return, Sharpe ratio, max drawdown,
        and per-symbol breakdowns with win rates and profit factors.
        """

class Portfolio:
    """
    Portfolio class for backtesting with shared capital across multiple symbols.

    This class provides portfolio-level backtesting where all positions share
    the same capital pool, enabling realistic risk management and position sizing
    across correlated assets.

    Attributes
    ----------
    results : pl.DataFrame | None
        DataFrame containing portfolio equity and cash over time.
    trades : pl.DataFrame | None
        DataFrame of executed trades.
    _summary : dict | None
        Cached summary statistics.

    Examples
    --------
    >>> import polars as pl
    >>> from polars_quant import Portfolio
    >>>
    >>> # Sample multi-symbol data
    >>> data = pl.DataFrame({
    ...     "Date": ["2023-01-01", "2023-01-02", "2023-01-03"],
    ...     "AAPL": [100, 105, 110],
    ...     "TSLA": [200, 195, 210],
    ...     "GOOGL": [150, 152, 148],
    ... })
    >>>
    >>> entries = pl.DataFrame({
    ...     "Date": ["2023-01-01", "2023-01-02", "2023-01-03"],
    ...     "AAPL": [True, False, False],
    ...     "TSLA": [False, True, False],
    ...     "GOOGL": [False, False, True],
    ... })
    >>>
    >>> exits = pl.DataFrame({
    ...     "Date": ["2023-01-01", "2023-01-02", "2023-01-03"],
    ...     "AAPL": [False, False, True],
    ...     "TSLA": [False, False, True],
    ...     "GOOGL": [False, True, False],
    ... })
    >>>
    >>> port = Portfolio.run(data, entries, exits, init_cash=200000, fee=0.002)
    >>> port.summary()  # Prints portfolio summary
    >>> equity = port.results()
    """

    results: pl.DataFrame | None
    """DataFrame of portfolio equity and cash over time."""

    trades: pl.DataFrame | None
    """DataFrame of executed trades."""

    _summary: dict | None
    """Cached summary statistics."""

    def __init__(
        self,
        results: pl.DataFrame | None = None,
        trades: pl.DataFrame | None = None
    ) -> None:
        """Initialize a Portfolio object with optional results and trades."""

    @classmethod
    def run(
        cls,
        data: pl.DataFrame,
        entries: pl.DataFrame,
        exits: pl.DataFrame,
        init_cash: float = 100_000.0,
        fee: float = 0.0,
        slip: float = 0.0,
        size: float = 1.0,
    ) -> "Portfolio":
        """
        Run portfolio-level backtest with shared capital.

        Parameters
        ----------
        data : pl.DataFrame
            Price data with dates and multiple symbols.
        entries : pl.DataFrame
            Entry signals for each symbol.
        exits : pl.DataFrame
            Exit signals for each symbol.
        init_cash : float, default 100000.0
            Total portfolio capital.
        fee : float, default 0.0
            Trading fee fraction.
        slip : float, default 0.0
            Slippage fraction.
        size : float, default 1.0
            Position size multiplier.

        Returns
        -------
        Portfolio
            Portfolio backtest results.

        Examples
        --------
        >>> port = Portfolio.run(data, entries, exits, init_cash=150000, size=0.8)
        >>> port.summary()
        """

    def results(self) -> pl.DataFrame | None:
        """Return portfolio equity/cash DataFrame."""

    def trades(self) -> pl.DataFrame | None:
        """Return trade log DataFrame."""

    def summary(self) -> None:
        """
        Print portfolio performance summary to the console.

        Includes total return, Sharpe ratio, drawdown, trade statistics,
        win rate, and profit factor for the entire portfolio.
        """


# Stock data functions from qstock.rs

def history(
    stock_code: str,
    scale: int = 240,
    datalen: int = 365 * 10,
    timeout: int = 10,
) -> pl.DataFrame | None:
    """
    Fetch historical stock data from Sina Finance API.

    Retrieves OHLCV (Open, High, Low, Close, Volume) data for a given stock code.

    Parameters
    ----------
    stock_code : str
        Stock symbol/code (e.g., '000001' for Shanghai Composite).
    scale : int, default 240
        Time scale in minutes (e.g., 240 for daily data).
    datalen : int, default 3650
        Number of data points to retrieve (approximately 10 years of daily data).
    timeout : int, default 10
        Request timeout in seconds.

    Returns
    -------
    pl.DataFrame | None
        DataFrame with columns: date, open, close, high, low, volume.
        Returns None if data fetch fails.

    Examples
    --------
    >>> df = history('000001', scale=240, datalen=100)
    >>> print(df.head())
    """


def history_save(
    stock_code: str,
    scale: int = 240,
    datalen: int = 365 * 10,
    timeout: int = 10,
) -> None:
    """
    Fetch and save historical stock data to a Parquet file.

    Retrieves stock data and saves it as a compressed Parquet file.

    Parameters
    ----------
    stock_code : str
        Stock symbol/code.
    scale : int, default 240
        Time scale in minutes.
    datalen : int, default 3650
        Number of data points to retrieve.
    timeout : int, default 10
        Request timeout in seconds.

    Examples
    --------
    >>> history_save('000001', datalen=500)
    # Saves data to '000001.parquet'
    """


def info() -> pl.DataFrame:
    """
    Fetch information for all A-share stocks from Sina Finance.

    Retrieves basic information including stock codes and names.

    Returns
    -------
    pl.DataFrame
        DataFrame with columns: symbol, name.

    Examples
    --------
    >>> stock_info = info()
    >>> print(stock_info.head())
    """


def info_save(path: str) -> None:
    """
    Fetch and save stock information to a Parquet file.

    Parameters
    ----------
    path : str
        File path to save the Parquet file.

    Examples
    --------
    >>> info_save('stocks.parquet')
    """


# Technical analysis functions from qtalib.rs

def bband(
    data: pl.DataFrame,
    timeperiod: int = 5,
    nbdevup: float = 2.0,
    nbdevdn: float = 2.0,
) -> list[pl.Series]:
    """
    Bollinger Bands.

    Calculates upper and lower Bollinger Bands based on moving average and standard deviation.

    Parameters
    ----------
    data : pl.DataFrame
        Input data with price columns.
    timeperiod : int, default 5
        Period for moving average.
    nbdevup : float, default 2.0
        Standard deviations for upper band.
    nbdevdn : float, default 2.0
        Standard deviations for lower band.

    Returns
    -------
    list[pl.Series]
        New Series: middle, upper, lower bands.

    Examples
    --------
    >>> result = bband(data, timeperiod=20)
    """


def dema(data: pl.DataFrame, timeperiod: int = 30) -> list[pl.Series]:
    """
    Double Exponential Moving Average.

    Parameters
    ----------
    data : pl.DataFrame
        Input data.
    timeperiod : int, default 30
        Period for calculation.

    Returns
    -------
    list[pl.Series]
        DEMA series list.
    """


def ema(data: pl.DataFrame, timeperiod: int = 30) -> list[pl.Series]:
    """
    Exponential Moving Average.

    Parameters
    ----------
    data : pl.DataFrame
        Input data.
    timeperiod : int, default 30
        Period for calculation.

    Returns
    -------
    list[pl.Series]
        EMA series list.
    """


def kama(
    data: pl.DataFrame,
    timeperiod: int = 30,
    fast_limit: float = 2.0,
    slow_limit: float = 30.0,
) -> list[pl.Series]:
    """
    Kaufman Adaptive Moving Average.

    Parameters
    ----------
    data : pl.DataFrame
        Input data.
    timeperiod : int, default 30
        Period for calculation.
    fast_limit : float, default 2.0
        Fast limit parameter.
    slow_limit : float, default 30.0
        Slow limit parameter.

    Returns
    -------
    list[pl.Series]
        KAMA series list.
    """


def ma(data: pl.DataFrame, timeperiod: int = 30) -> list[pl.Series]:
    """
    Moving Average.

    Parameters
    ----------
    data : pl.DataFrame
        Input data.
    timeperiod : int, default 30
        Period for calculation.

    Returns
    -------
    list[pl.Series]
        MA series list.
    """


def mama(data: pl.DataFrame, c: float = 10.0) -> list[pl.Series]:
    """
    MESA Adaptive Moving Average.

    Parameters
    ----------
    data : pl.DataFrame
        Input data.
    c : float, default 10.0
        Cycle limit parameter.

    Returns
    -------
    list[pl.Series]
        MESA adaptive series list.
    """


def mavp(data: pl.DataFrame, timeperiod: int = 30) -> list[pl.Series]:
    """
    Moving Average with Variable Period.

    Parameters
    ----------
    data : pl.DataFrame
        Input data.
    timeperiod : int, default 30
        Period for calculation.

    Returns
    -------
    list[pl.Series]
        MAVP series list.
    """


def sma(data: pl.DataFrame, timeperiod: int = 20) -> list[pl.Series]:
    """
    Simple Moving Average.

    Parameters
    ----------
    data : pl.DataFrame
        Input data.
    timeperiod : int, default 20
        Period for calculation.

    Returns
    -------
    list[pl.Series]
        SMA series list.
    """


def t3(data: pl.DataFrame, timeperiod: int = 20, b: float = 0.7) -> list[pl.Series]:
    """
    Triple Exponential Moving Average (T3).

    Parameters
    ----------
    data : pl.DataFrame
        Input data.
    timeperiod : int, default 20
        Period for calculation.
    b : float, default 0.7
        Volume factor.

    Returns
    -------
    list[pl.Series]
        T3 series list.
    """


def tema(data: pl.DataFrame, timeperiod: int = 20) -> list[pl.Series]:
    """
    Triple Exponential Moving Average.

    Parameters
    ----------
    data : pl.DataFrame
        Input data.
    timeperiod : int, default 20
        Period for calculation.

    Returns
    -------
    list[pl.Series]
        TEMA series list.
    """


def trima(data: pl.DataFrame, timeperiod: int = 20) -> list[pl.Series]:
    """
    Triangular Moving Average.

    Parameters
    ----------
    data : pl.DataFrame
        Input data.
    timeperiod : int, default 20
        Period for calculation.

    Returns
    -------
    list[pl.Series]
        TRIMA series list.
    """


def wma(data: pl.DataFrame, timeperiod: int = 20) -> list[pl.Series]:
    """
    Weighted Moving Average.

    Parameters
    ----------
    data : pl.DataFrame
        Input data.
    timeperiod : int, default 20
        Period for calculation.

    Returns
    -------
    list[pl.Series]
        WMA series list.
    """


def adx(data: pl.DataFrame, timeperiod: int = 14) -> pl.DataFrame:
    """
    Average Directional Movement Index.

    Parameters
    ----------
    data : pl.DataFrame
        OHLC data.
    timeperiod : int, default 14
        Period for calculation.

    Returns
    -------
    pl.DataFrame
        DataFrame with ADX columns added.
    """


def adxr(data: pl.DataFrame, timeperiod: int = 14) -> pl.DataFrame:
    """
    Average Directional Movement Index Rating.

    Parameters
    ----------
    data : pl.DataFrame
        OHLC data.
    timeperiod : int, default 14
        Period for calculation.

    Returns
    -------
    pl.DataFrame
        DataFrame with ADXR columns added.
    """


def apo(
    data: pl.DataFrame,
    fastperiod: int = 12,
    slowperiod: int = 26,
) -> list[pl.Series]:
    """
    Absolute Price Oscillator.

    Parameters
    ----------
    data : pl.DataFrame
        Input data.
    fastperiod : int, default 12
        Fast period.
    slowperiod : int, default 26
        Slow period.

    Returns
    -------
    pl.DataFrame
        DataFrame with APO columns added.
    """


def aroon(data: pl.DataFrame, timeperiod: int = 14) -> pl.DataFrame:
    """
    Aroon Indicator.

    Parameters
    ----------
    data : pl.DataFrame
        OHLC data.
    timeperiod : int, default 14
        Period for calculation.

    Returns
    -------
    pl.DataFrame
        DataFrame with Aroon columns added.
    """
>>>>>>> 8e6a0633

import polars as pl
from typing import Tuple, Optional

# ====================================================================
# 重叠研究指标 (Overlap Studies) - 移动平均线及相关指标
# ====================================================================

def bband(series: pl.Series, period: int, std_dev: float) -> Tuple[pl.Series, pl.Series, pl.Series]:
    """
    布林带 (Bollinger Bands)
    
    Args:
        series: 价格序列
        period: 计算周期
        std_dev: 标准差倍数
    
    Returns:
        Tuple[上轨, 中轨, 下轨]
    
    Example:
        >>> import polars as pl, polars_quant as pq
        >>> prices = pl.Series([20, 21, 19, 22, 20, 21, 23])
        >>> upper, middle, lower = pq.bband(prices, 5, 2.0)
    """
    ...

def sma(series: pl.Series, period: int) -> pl.Series:
    """
    简单移动平均线 (Simple Moving Average)
    
    Args:
        series: 价格序列
        period: 计算周期
    
    Returns:
        SMA序列
    
    Example:
        >>> prices = pl.Series([1, 2, 3, 4, 5, 6])
        >>> result = pq.sma(prices, 3)
    """
    ...

def ema(series: pl.Series, period: int) -> pl.Series:
    """
    指数移动平均线 (Exponential Moving Average)
    
    Args:
        series: 价格序列
        period: 计算周期
    
    Returns:
        EMA序列
    
    Example:
        >>> prices = pl.Series([1, 2, 3, 4, 5, 6])
        >>> result = pq.ema(prices, 3)
    """
    ...

def wma(series: pl.Series, period: int) -> pl.Series:
    """
    加权移动平均线 (Weighted Moving Average)
    
    Args:
        series: 价格序列
        period: 计算周期
    
    Returns:
        WMA序列
    
    Example:
        >>> prices = pl.Series([1, 2, 3, 4, 5])
        >>> result = pq.wma(prices, 3)
    """
    ...

def dema(series: pl.Series, period: int) -> pl.Series:
    """
    双指数移动平均线 (Double Exponential Moving Average)
    
    Args:
        series: 价格序列
        period: 计算周期
    
    Returns:
        DEMA序列
    
    Example:
        >>> prices = pl.Series([1, 2, 3, 4, 5, 6])
        >>> result = pq.dema(prices, 5)
    """
    ...

def tema(series: pl.Series, period: int) -> pl.Series:
    """
    三指数移动平均线 (Triple Exponential Moving Average)
    
    Args:
        series: 价格序列
        period: 计算周期
    
    Returns:
        TEMA序列
    
    Example:
        >>> prices = pl.Series([1, 2, 3, 4, 5, 6])
        >>> result = pq.tema(prices, 5)
    """
    ...

def trima(series: pl.Series, period: int) -> pl.Series:
    """
    三角移动平均线 (Triangular Moving Average)
    
    Args:
        series: 价格序列
        period: 计算周期
    
    Returns:
        TRIMA序列
    
    Example:
        >>> prices = pl.Series([1, 2, 3, 4, 5, 6])
        >>> result = pq.trima(prices, 5)
    """
    ...

def kama(series: pl.Series, period: int) -> pl.Series:
    """
    考夫曼自适应移动平均线 (Kaufman Adaptive Moving Average)
    
    Args:
        series: 价格序列
        period: 计算周期
    
    Returns:
        KAMA序列
    
    Example:
        >>> prices = pl.Series([1, 2, 3, 4, 5, 6])
        >>> result = pq.kama(prices, 10)
    """
    ...

def mama(series: pl.Series, fast_limit: float, slow_limit: float) -> Tuple[pl.Series, pl.Series]:
    """
    MESA自适应移动平均线 (MESA Adaptive Moving Average)
    
    Args:
        series: 价格序列
        fast_limit: 快速限制 (通常为0.5)
        slow_limit: 慢速限制 (通常为0.05)
    
    Returns:
        Tuple[MAMA序列, FAMA序列]
    
    Example:
        >>> prices = pl.Series([1, 2, 3, 4, 5, 6])
        >>> mama, fama = pq.mama(prices, 0.5, 0.05)
    """
    ...

def t3(series: pl.Series, period: int, volume_factor: float) -> pl.Series:
    """
    T3移动平均线 (T3 Moving Average)
    
    Args:
        series: 价格序列
        period: 计算周期
        volume_factor: 体积因子 (通常为0.7)
    
    Returns:
        T3序列
    
    Example:
        >>> prices = pl.Series([1, 2, 3, 4, 5, 6])
        >>> result = pq.t3(prices, 5, 0.7)
    """
    ...

def ma(series: pl.Series, period: int) -> pl.Series:
    """
    通用移动平均线 (Generic Moving Average)
    
    Args:
        series: 价格序列
        period: 计算周期
    
    Returns:
        MA序列
    
    Example:
        >>> prices = pl.Series([1, 2, 3, 4, 5, 6])
        >>> result = pq.ma(prices, 5)
    """
    ...

def mavp(series: pl.Series, periods: pl.Series, min_period: int, max_period: int) -> pl.Series:
    """
    可变周期移动平均线 (Moving Average with Variable Period)
    
    Args:
        series: 价格序列
        periods: 周期序列
        min_period: 最小周期
        max_period: 最大周期
    
    Returns:
        MAVP序列
    
    Example:
        >>> prices = pl.Series([1, 2, 3, 4, 5, 6])
        >>> periods = pl.Series([3, 3, 4, 4, 5, 5])
        >>> result = pq.mavp(prices, periods, 2, 30)
    """
    ...

def midpoint(series: pl.Series, period: int) -> pl.Series:
    """
    中点价格 (Midpoint over period)
    
    Args:
        series: 价格序列
        period: 计算周期
    
    Returns:
        中点价格序列
    
    Example:
        >>> prices = pl.Series([1, 2, 3, 4, 5, 6])
        >>> result = pq.midpoint(prices, 3)
    """
    ...

def midprice_hl(high: pl.Series, low: pl.Series, period: int) -> pl.Series:
    """
    最高最低价中点 (Midpoint Price over period)
    
    Args:
        high: 最高价序列
        low: 最低价序列
        period: 计算周期
    
    Returns:
        中点价格序列
    
    Example:
        >>> high = pl.Series([5, 6, 7, 8, 9])
        >>> low = pl.Series([1, 2, 3, 4, 5])
        >>> result = pq.midprice_hl(high, low, 3)
    """
    ...

def sar(high: pl.Series, low: pl.Series, acceleration: float, maximum: float) -> pl.Series:
    """
    抛物线SAR (Parabolic Stop and Reverse)
    
    Args:
        high: 最高价序列
        low: 最低价序列
        acceleration: 加速因子 (通常为0.02)
        maximum: 最大值 (通常为0.2)
    
    Returns:
        SAR序列
    
    Example:
        >>> high = pl.Series([5, 6, 7, 8, 9])
        >>> low = pl.Series([1, 2, 3, 4, 5])
        >>> result = pq.sar(high, low, 0.02, 0.2)
    """
    ...

def sarext(
    high: pl.Series, 
    low: pl.Series, 
    startvalue: Optional[float] = None, 
    offsetonreverse: Optional[float] = None,
    accelerationinitlong: Optional[float] = None,
    accelerationlong: Optional[float] = None,
    accelerationmaxlong: Optional[float] = None,
    accelerationinitshort: Optional[float] = None,
    accelerationshort: Optional[float] = None,
    accelerationmaxshort: Optional[float] = None
) -> pl.Series:
    """
    抛物线SAR扩展版 (Parabolic Stop and Reverse - Extended)
    
    Args:
        high: 最高价序列
        low: 最低价序列
        startvalue: 起始值
        offsetonreverse: 反转偏移
        accelerationinitlong: 多头初始加速
        accelerationlong: 多头加速
        accelerationmaxlong: 多头最大加速
        accelerationinitshort: 空头初始加速
        accelerationshort: 空头加速
        accelerationmaxshort: 空头最大加速
    
    Returns:
        SAR扩展序列
    
    Example:
        >>> high = pl.Series([5, 6, 7, 8, 9])
        >>> low = pl.Series([1, 2, 3, 4, 5])
        >>> result = pq.sarext(high, low)
    """
    ...

# ====================================================================
# 动量指标 (Momentum Indicators) - 趋势强度和方向指标
# ====================================================================

def adx(high: pl.Series, low: pl.Series, close: pl.Series, period: int) -> pl.Series:
    """
    平均趋向指标 (Average Directional Movement Index)
    
    Args:
        high: 最高价序列
        low: 最低价序列
        close: 收盘价序列
        period: 计算周期
    
    Returns:
        ADX序列
    
    Example:
        >>> high = pl.Series([5, 6, 7, 8, 9])
        >>> low = pl.Series([1, 2, 3, 4, 5])
        >>> close = pl.Series([3, 4, 5, 6, 7])
        >>> result = pq.adx(high, low, close, 14)
    """
    ...

def adxr(high: pl.Series, low: pl.Series, close: pl.Series, period: int) -> pl.Series:
    """
    平均趋向指标评级 (Average Directional Movement Index Rating)
    
    Args:
        high: 最高价序列
        low: 最低价序列
        close: 收盘价序列
        period: 计算周期
    
    Returns:
        ADXR序列
    
    Example:
        >>> high = pl.Series([5, 6, 7, 8, 9])
        >>> low = pl.Series([1, 2, 3, 4, 5])
        >>> close = pl.Series([3, 4, 5, 6, 7])
        >>> result = pq.adxr(high, low, close, 14)
    """
    ...

def dx(high: pl.Series, low: pl.Series, close: pl.Series, period: int) -> pl.Series:
    """
    方向性指标 (Directional Movement Index)
    
    Args:
        high: 最高价序列
        low: 最低价序列
        close: 收盘价序列
        period: 计算周期
    
    Returns:
        DX序列
    
    Example:
        >>> high = pl.Series([5, 6, 7, 8, 9])
        >>> low = pl.Series([1, 2, 3, 4, 5])
        >>> close = pl.Series([3, 4, 5, 6, 7])
        >>> result = pq.dx(high, low, close, 14)
    """
    ...

def plus_di(high: pl.Series, low: pl.Series, close: pl.Series, period: int) -> pl.Series:
    """
    正方向指标 (Plus Directional Indicator)
    
    Args:
        high: 最高价序列
        low: 最低价序列
        close: 收盘价序列
        period: 计算周期
    
    Returns:
        +DI序列
    
    Example:
        >>> high = pl.Series([5, 6, 7, 8, 9])
        >>> low = pl.Series([1, 2, 3, 4, 5])
        >>> close = pl.Series([3, 4, 5, 6, 7])
        >>> result = pq.plus_di(high, low, close, 14)
    """
    ...

def minus_di(high: pl.Series, low: pl.Series, close: pl.Series, period: int) -> pl.Series:
    """
    负方向指标 (Minus Directional Indicator)
    
    Args:
        high: 最高价序列
        low: 最低价序列
        close: 收盘价序列
        period: 计算周期
    
    Returns:
        -DI序列
    
    Example:
        >>> high = pl.Series([5, 6, 7, 8, 9])
        >>> low = pl.Series([1, 2, 3, 4, 5])
        >>> close = pl.Series([3, 4, 5, 6, 7])
        >>> result = pq.minus_di(high, low, close, 14)
    """
    ...

def plus_dm(high: pl.Series, low: pl.Series, period: int) -> pl.Series:
    """
    正方向移动 (Plus Directional Movement)
    
    Args:
        high: 最高价序列
        low: 最低价序列
        period: 计算周期
    
    Returns:
        +DM序列
    
    Example:
        >>> high = pl.Series([5, 6, 7, 8, 9])
        >>> low = pl.Series([1, 2, 3, 4, 5])
        >>> result = pq.plus_dm(high, low, 14)
    """
    ...

def minus_dm(high: pl.Series, low: pl.Series, period: int) -> pl.Series:
    """
    负方向移动 (Minus Directional Movement)
    
    Args:
        high: 最高价序列
        low: 最低价序列
        period: 计算周期
    
    Returns:
        -DM序列
    
    Example:
        >>> high = pl.Series([5, 6, 7, 8, 9])
        >>> low = pl.Series([1, 2, 3, 4, 5])
        >>> result = pq.minus_dm(high, low, 14)
    """
    ...

def macd(series: pl.Series, fast: int, slow: int, signal: int) -> Tuple[pl.Series, pl.Series, pl.Series]:
    """
    MACD指标 (Moving Average Convergence Divergence)
    
    Args:
        series: 价格序列
        fast: 快速EMA周期 (通常为12)
        slow: 慢速EMA周期 (通常为26)
        signal: 信号线EMA周期 (通常为9)
    
    Returns:
        Tuple[MACD线, 信号线, 柱状图]
    
    Example:
        >>> prices = pl.Series([1, 2, 3, 4, 5, 6, 7, 8, 9, 10])
        >>> macd_line, signal_line, histogram = pq.macd(prices, 12, 26, 9)
    """
    ...

def macdext(
    series: pl.Series, 
    fast: int, 
    slow: int, 
    signal: int, 
    fast_matype: str, 
    slow_matype: str, 
    signal_matype: str
) -> Tuple[pl.Series, pl.Series, pl.Series]:
    """
    MACD扩展版 (MACD with controllable MA type)
    
    Args:
        series: 价格序列
        fast: 快速MA周期
        slow: 慢速MA周期
        signal: 信号线周期
        fast_matype: 快速MA类型 ("sma", "ema", 等)
        slow_matype: 慢速MA类型
        signal_matype: 信号线MA类型
    
    Returns:
        Tuple[MACD线, 信号线, 柱状图]
    
    Example:
        >>> prices = pl.Series([1, 2, 3, 4, 5, 6, 7, 8, 9, 10])
        >>> macd_line, signal_line, histogram = pq.macdext(prices, 12, 26, 9, "ema", "ema", "sma")
    """
    ...

def macdfix(series: pl.Series, signal: int) -> Tuple[pl.Series, pl.Series, pl.Series]:
    """
    MACD固定参数版 (Moving Average Convergence Divergence - Fix 12/26)
    
    Args:
        series: 价格序列
        signal: 信号线周期 (通常为9)
    
    Returns:
        Tuple[MACD线, 信号线, 柱状图]
    
    Example:
        >>> prices = pl.Series([1, 2, 3, 4, 5, 6, 7, 8, 9, 10])
        >>> macd_line, signal_line, histogram = pq.macdfix(prices, 9)
    """
    ...

def rsi(series: pl.Series, period: int) -> pl.Series:
    """
    相对强弱指标 (Relative Strength Index)
    
    Args:
        series: 价格序列
        period: 计算周期 (通常为14)
    
    Returns:
        RSI序列
    
    Example:
        >>> prices = pl.Series([1, 2, 3, 4, 5, 6, 7, 8, 9, 10])
        >>> result = pq.rsi(prices, 14)
    """
    ...

def stoch(high: pl.Series, low: pl.Series, close: pl.Series, k_period: int, d_period: int) -> Tuple[pl.Series, pl.Series]:
    """
    随机指标 (Stochastic)
    
    Args:
        high: 最高价序列
        low: 最低价序列
        close: 收盘价序列
        k_period: K值周期 (通常为5)
        d_period: D值周期 (通常为3)
    
    Returns:
        Tuple[K值序列, D值序列]
    
    Example:
        >>> high = pl.Series([5, 6, 7, 8, 9])
        >>> low = pl.Series([1, 2, 3, 4, 5])
        >>> close = pl.Series([3, 4, 5, 6, 7])
        >>> k_values, d_values = pq.stoch(high, low, close, 5, 3)
    """
    ...

def stochf(high: pl.Series, low: pl.Series, close: pl.Series, k_period: int, d_period: int) -> Tuple[pl.Series, pl.Series]:
    """
    快速随机指标 (Stochastic Fast)
    
    Args:
        high: 最高价序列
        low: 最低价序列
        close: 收盘价序列
        k_period: K值周期
        d_period: D值周期
    
    Returns:
        Tuple[快速K值, 快速D值]
    
    Example:
        >>> high = pl.Series([5, 6, 7, 8, 9])
        >>> low = pl.Series([1, 2, 3, 4, 5])
        >>> close = pl.Series([3, 4, 5, 6, 7])
        >>> fast_k, fast_d = pq.stochf(high, low, close, 5, 3)
    """
    ...

def stochrsi(series: pl.Series, period: int, k_period: int, d_period: int) -> Tuple[pl.Series, pl.Series]:
    """
    RSI随机指标 (Stochastic Relative Strength Index)
    
    Args:
        series: 价格序列
        period: RSI周期
        k_period: K值周期
        d_period: D值周期
    
    Returns:
        Tuple[StochRSI K值, StochRSI D值]
    
    Example:
        >>> prices = pl.Series([1, 2, 3, 4, 5, 6, 7, 8, 9, 10])
        >>> k_values, d_values = pq.stochrsi(prices, 14, 5, 3)
    """
    ...

def willr(high: pl.Series, low: pl.Series, close: pl.Series, period: int) -> pl.Series:
    """
    威廉指标 (Williams %R)
    
    Args:
        high: 最高价序列
        low: 最低价序列
        close: 收盘价序列
        period: 计算周期 (通常为14)
    
    Returns:
        Williams %R序列
    
    Example:
        >>> high = pl.Series([5, 6, 7, 8, 9])
        >>> low = pl.Series([1, 2, 3, 4, 5])
        >>> close = pl.Series([3, 4, 5, 6, 7])
        >>> result = pq.willr(high, low, close, 14)
    """
    ...

def ultosc(high: pl.Series, low: pl.Series, close: pl.Series, period1: int, period2: int, period3: int) -> pl.Series:
    """
    终极摆动指标 (Ultimate Oscillator)
    
    Args:
        high: 最高价序列
        low: 最低价序列
        close: 收盘价序列
        period1: 第一周期 (通常为7)
        period2: 第二周期 (通常为14)
        period3: 第三周期 (通常为28)
    
    Returns:
        终极摆动指标序列
    
    Example:
        >>> high = pl.Series([5, 6, 7, 8, 9])
        >>> low = pl.Series([1, 2, 3, 4, 5])
        >>> close = pl.Series([3, 4, 5, 6, 7])
        >>> result = pq.ultosc(high, low, close, 7, 14, 28)
    """
    ...

def aroon(high: pl.Series, low: pl.Series, period: int) -> Tuple[pl.Series, pl.Series]:
    """
    阿隆指标 (Aroon)
    
    Args:
        high: 最高价序列
        low: 最低价序列
        period: 计算周期 (通常为14)
    
    Returns:
        Tuple[Aroon Up, Aroon Down]
    
    Example:
        >>> high = pl.Series([5, 6, 7, 8, 9])
        >>> low = pl.Series([1, 2, 3, 4, 5])
        >>> aroon_up, aroon_down = pq.aroon(high, low, 14)
    """
    ...

def aroonosc(high: pl.Series, low: pl.Series, period: int) -> pl.Series:
    """
    阿隆摆动指标 (Aroon Oscillator)
    
    Args:
        high: 最高价序列
        low: 最低价序列
        period: 计算周期 (通常为14)
    
    Returns:
        Aroon摆动指标序列
    
    Example:
        >>> high = pl.Series([5, 6, 7, 8, 9])
        >>> low = pl.Series([1, 2, 3, 4, 5])
        >>> result = pq.aroonosc(high, low, 14)
    """
    ...

def apo(series: pl.Series, fast_period: int, slow_period: int) -> pl.Series:
    """
    绝对价格摆动指标 (Absolute Price Oscillator)
    
    Args:
        series: 价格序列
        fast_period: 快速周期 (通常为12)
        slow_period: 慢速周期 (通常为26)
    
    Returns:
        APO序列
    
    Example:
        >>> prices = pl.Series([1, 2, 3, 4, 5, 6, 7, 8, 9, 10])
        >>> result = pq.apo(prices, 12, 26)
    """
    ...

def ppo(series: pl.Series, fast_period: int, slow_period: int) -> pl.Series:
    """
    价格摆动百分比 (Percentage Price Oscillator)
    
    Args:
        series: 价格序列
        fast_period: 快速周期 (通常为12)
        slow_period: 慢速周期 (通常为26)
    
    Returns:
        PPO序列
    
    Example:
        >>> prices = pl.Series([1, 2, 3, 4, 5, 6, 7, 8, 9, 10])
        >>> result = pq.ppo(prices, 12, 26)
    """
    ...

def bop(open: pl.Series, high: pl.Series, low: pl.Series, close: pl.Series) -> pl.Series:
    """
    均势指标 (Balance Of Power)
    
    Args:
        open: 开盘价序列
        high: 最高价序列
        low: 最低价序列
        close: 收盘价序列
    
    Returns:
        BOP序列
    
    Example:
        >>> open = pl.Series([2, 3, 4, 5, 6])
        >>> high = pl.Series([5, 6, 7, 8, 9])
        >>> low = pl.Series([1, 2, 3, 4, 5])
        >>> close = pl.Series([3, 4, 5, 6, 7])
        >>> result = pq.bop(open, high, low, close)
    """
    ...

def cci(high: pl.Series, low: pl.Series, close: pl.Series, period: int) -> pl.Series:
    """
    顺势指标 (Commodity Channel Index)
    
    Args:
        high: 最高价序列
        low: 最低价序列
        close: 收盘价序列
        period: 计算周期 (通常为14)
    
    Returns:
        CCI序列
    
    Example:
        >>> high = pl.Series([5, 6, 7, 8, 9])
        >>> low = pl.Series([1, 2, 3, 4, 5])
        >>> close = pl.Series([3, 4, 5, 6, 7])
        >>> result = pq.cci(high, low, close, 14)
    """
    ...

def cmo(series: pl.Series, period: int) -> pl.Series:
    """
    钱德动量摆动指标 (Chande Momentum Oscillator)
    
    Args:
        series: 价格序列
        period: 计算周期 (通常为14)
    
    Returns:
        CMO序列
    
    Example:
        >>> prices = pl.Series([1, 2, 3, 4, 5, 6, 7, 8, 9, 10])
        >>> result = pq.cmo(prices, 14)
    """
    ...

def mfi(high: pl.Series, low: pl.Series, close: pl.Series, volume: pl.Series, period: int) -> pl.Series:
    """
    资金流量指标 (Money Flow Index)
    
    Args:
        high: 最高价序列
        low: 最低价序列
        close: 收盘价序列
        volume: 成交量序列
        period: 计算周期 (通常为14)
    
    Returns:
        MFI序列
    
    Example:
        >>> high = pl.Series([5, 6, 7, 8, 9])
        >>> low = pl.Series([1, 2, 3, 4, 5])
        >>> close = pl.Series([3, 4, 5, 6, 7])
        >>> volume = pl.Series([100, 200, 300, 400, 500])
        >>> result = pq.mfi(high, low, close, volume, 14)
    """
    ...

def mom(series: pl.Series, period: int) -> pl.Series:
    """
    动量指标 (Momentum)
    
    Args:
        series: 价格序列
        period: 计算周期 (通常为10)
    
    Returns:
        动量序列
    
    Example:
        >>> prices = pl.Series([1, 2, 3, 4, 5, 6, 7, 8, 9, 10])
        >>> result = pq.mom(prices, 10)
    """
    ...

def trix(series: pl.Series, period: int) -> pl.Series:
    """
    TRIX指标 (1-day Rate-Of-Change (ROC) of a Triple Smooth EMA)
    
    Args:
        series: 价格序列
        period: 计算周期 (通常为14)
    
    Returns:
        TRIX序列
    
    Example:
        >>> prices = pl.Series([1, 2, 3, 4, 5, 6, 7, 8, 9, 10])
        >>> result = pq.trix(prices, 14)
    """
    ...

def roc(series: pl.Series, period: int) -> pl.Series:
    """
    变化率 (Rate of change)
    
    Args:
        series: 价格序列
        period: 计算周期 (通常为10)
    
    Returns:
        ROC序列
    
    Example:
        >>> prices = pl.Series([1, 2, 3, 4, 5, 6, 7, 8, 9, 10])
        >>> result = pq.roc(prices, 10)
    """
    ...

def rocp(series: pl.Series, period: int) -> pl.Series:
    """
    变化率百分比 (Rate of change Percentage)
    
    Args:
        series: 价格序列
        period: 计算周期 (通常为10)
    
    Returns:
        ROCP序列
    
    Example:
        >>> prices = pl.Series([1, 2, 3, 4, 5, 6, 7, 8, 9, 10])
        >>> result = pq.rocp(prices, 10)
    """
    ...

def rocr(series: pl.Series, period: int) -> pl.Series:
    """
    变化率比率 (Rate of change ratio)
    
    Args:
        series: 价格序列
        period: 计算周期 (通常为10)
    
    Returns:
        ROCR序列
    
    Example:
        >>> prices = pl.Series([1, 2, 3, 4, 5, 6, 7, 8, 9, 10])
        >>> result = pq.rocr(prices, 10)
    """
    ...

def rocr100(series: pl.Series, period: int) -> pl.Series:
    """
    变化率比率*100 (Rate of change ratio 100 scale)
    
    Args:
        series: 价格序列
        period: 计算周期 (通常为10)
    
    Returns:
        ROCR100序列
    
    Example:
        >>> prices = pl.Series([1, 2, 3, 4, 5, 6, 7, 8, 9, 10])
        >>> result = pq.rocr100(prices, 10)
    """
    ...

# ====================================================================
# 成交量指标 (Volume Indicators) - 成交量相关指标
# ====================================================================

def ad(high: pl.Series, low: pl.Series, close: pl.Series, volume: pl.Series) -> pl.Series:
    """
    累积/派发线 (Accumulation/Distribution Line)
    
    Args:
        high: 最高价序列
        low: 最低价序列
        close: 收盘价序列
        volume: 成交量序列
    
    Returns:
        A/D线序列
    
    Example:
        >>> high = pl.Series([5, 6, 7, 8, 9])
        >>> low = pl.Series([1, 2, 3, 4, 5])
        >>> close = pl.Series([3, 4, 5, 6, 7])
        >>> volume = pl.Series([100, 200, 300, 400, 500])
        >>> result = pq.ad(high, low, close, volume)
    """
    ...

def adosc(high: pl.Series, low: pl.Series, close: pl.Series, volume: pl.Series, fast_period: int, slow_period: int) -> pl.Series:
    """
    累积/派发摆动指标 (Accumulation/Distribution Oscillator)
    
    Args:
        high: 最高价序列
        low: 最低价序列
        close: 收盘价序列
        volume: 成交量序列
        fast_period: 快速周期 (通常为3)
        slow_period: 慢速周期 (通常为10)
    
    Returns:
        A/D摆动指标序列
    
    Example:
        >>> high = pl.Series([5, 6, 7, 8, 9])
        >>> low = pl.Series([1, 2, 3, 4, 5])
        >>> close = pl.Series([3, 4, 5, 6, 7])
        >>> volume = pl.Series([100, 200, 300, 400, 500])
        >>> result = pq.adosc(high, low, close, volume, 3, 10)
    """
    ...

def obv(close: pl.Series, volume: pl.Series) -> pl.Series:
    """
    能量潮指标 (On Balance Volume)
    
    Args:
        close: 收盘价序列
        volume: 成交量序列
    
    Returns:
        OBV序列
    
    Example:
        >>> close = pl.Series([3, 4, 5, 6, 7])
        >>> volume = pl.Series([100, 200, 300, 400, 500])
        >>> result = pq.obv(close, volume)
    """
    ...

# ====================================================================
# 波动率指标 (Volatility Indicators) - 价格波动测量
# ====================================================================

def atr(high: pl.Series, low: pl.Series, close: pl.Series, period: int) -> pl.Series:
    """
    平均真实波幅 (Average True Range)
    
    Args:
        high: 最高价序列
        low: 最低价序列
        close: 收盘价序列
        period: 计算周期 (通常为14)
    
    Returns:
        ATR序列
    
    Example:
        >>> high = pl.Series([5, 6, 7, 8, 9])
        >>> low = pl.Series([1, 2, 3, 4, 5])
        >>> close = pl.Series([3, 4, 5, 6, 7])
        >>> result = pq.atr(high, low, close, 14)
    """
    ...

def natr(high: pl.Series, low: pl.Series, close: pl.Series, period: int) -> pl.Series:
    """
    标准化平均真实波幅 (Normalized Average True Range)
    
    Args:
        high: 最高价序列
        low: 最低价序列
        close: 收盘价序列
        period: 计算周期 (通常为14)
    
    Returns:
        NATR序列
    
    Example:
        >>> high = pl.Series([5, 6, 7, 8, 9])
        >>> low = pl.Series([1, 2, 3, 4, 5])
        >>> close = pl.Series([3, 4, 5, 6, 7])
        >>> result = pq.natr(high, low, close, 14)
    """
    ...

def trange(high: pl.Series, low: pl.Series, close: pl.Series) -> pl.Series:
    """
    真实波幅 (True Range)
    
    Args:
        high: 最高价序列
        low: 最低价序列
        close: 收盘价序列
    
    Returns:
        真实波幅序列
    
    Example:
        >>> high = pl.Series([5, 6, 7, 8, 9])
        >>> low = pl.Series([1, 2, 3, 4, 5])
        >>> close = pl.Series([3, 4, 5, 6, 7])
        >>> result = pq.trange(high, low, close)
    """
    ...

# ====================================================================
# 价格变换函数 (Price Transform) - 价格数据变换
# ====================================================================

def avgprice(open: pl.Series, high: pl.Series, low: pl.Series, close: pl.Series) -> pl.Series:
    """
    平均价格 (Average Price)
    
    Args:
        open: 开盘价序列
        high: 最高价序列
        low: 最低价序列
        close: 收盘价序列
    
    Returns:
        平均价格序列 (OHLC/4)
    
    Example:
        >>> open = pl.Series([2, 3, 4, 5, 6])
        >>> high = pl.Series([5, 6, 7, 8, 9])
        >>> low = pl.Series([1, 2, 3, 4, 5])
        >>> close = pl.Series([3, 4, 5, 6, 7])
        >>> result = pq.avgprice(open, high, low, close)
    """
    ...

def medprice(high: pl.Series, low: pl.Series) -> pl.Series:
    """
    中位价格 (Median Price)
    
    Args:
        high: 最高价序列
        low: 最低价序列
    
    Returns:
        中位价格序列 (HL/2)
    
    Example:
        >>> high = pl.Series([5, 6, 7, 8, 9])
        >>> low = pl.Series([1, 2, 3, 4, 5])
        >>> result = pq.medprice(high, low)
    """
    ...

def typprice(high: pl.Series, low: pl.Series, close: pl.Series) -> pl.Series:
    """
    典型价格 (Typical Price)
    
    Args:
        high: 最高价序列
        low: 最低价序列
        close: 收盘价序列
    
    Returns:
        典型价格序列 (HLC/3)
    
    Example:
        >>> high = pl.Series([5, 6, 7, 8, 9])
        >>> low = pl.Series([1, 2, 3, 4, 5])
        >>> close = pl.Series([3, 4, 5, 6, 7])
        >>> result = pq.typprice(high, low, close)
    """
    ...

def wclprice(high: pl.Series, low: pl.Series, close: pl.Series) -> pl.Series:
    """
    加权收盘价格 (Weighted Close Price)
    
    Args:
        high: 最高价序列
        low: 最低价序列
        close: 收盘价序列
    
    Returns:
        加权收盘价格序列 (HLC2/4)
    
    Example:
        >>> high = pl.Series([5, 6, 7, 8, 9])
        >>> low = pl.Series([1, 2, 3, 4, 5])
        >>> close = pl.Series([3, 4, 5, 6, 7])
        >>> result = pq.wclprice(high, low, close)
    """
    ...

# ====================================================================
# 周期指标 (Cycle Indicators) - 希尔伯特变换系列
# ====================================================================

def ht_trendline(series: pl.Series) -> pl.Series:
    """
    希尔伯特变换-趋势线 (Hilbert Transform - Instantaneous Trendline)
    
    Args:
        series: 价格序列
    
    Returns:
        瞬时趋势线序列
    
    Example:
        >>> prices = pl.Series([1, 2, 3, 4, 5, 6, 7, 8, 9, 10])
        >>> result = pq.ht_trendline(prices)
    """
    ...

def ht_dcperiod(series: pl.Series) -> pl.Series:
    """
    希尔伯特变换-主导周期 (Hilbert Transform - Dominant Cycle Period)
    
    Args:
        series: 价格序列
    
    Returns:
        主导周期序列
    
    Example:
        >>> prices = pl.Series([1, 2, 3, 4, 5, 6, 7, 8, 9, 10])
        >>> result = pq.ht_dcperiod(prices)
    """
    ...

def ht_dcphase(series: pl.Series) -> pl.Series:
    """
    希尔伯特变换-主导周期相位 (Hilbert Transform - Dominant Cycle Phase)
    
    Args:
        series: 价格序列
    
    Returns:
        主导周期相位序列
    
    Example:
        >>> prices = pl.Series([1, 2, 3, 4, 5, 6, 7, 8, 9, 10])
        >>> result = pq.ht_dcphase(prices)
    """
    ...

def ht_phasor(series: pl.Series) -> Tuple[pl.Series, pl.Series]:
    """
    希尔伯特变换-相量分量 (Hilbert Transform - Phasor Components)
    
    Args:
        series: 价格序列
    
    Returns:
        Tuple[同相分量, 正交分量]
    
    Example:
        >>> prices = pl.Series([1, 2, 3, 4, 5, 6, 7, 8, 9, 10])
        >>> inphase, quadrature = pq.ht_phasor(prices)
    """
    ...

def ht_sine(series: pl.Series) -> Tuple[pl.Series, pl.Series]:
    """
    希尔伯特变换-正弦波 (Hilbert Transform - SineWave)
    
    Args:
        series: 价格序列
    
    Returns:
        Tuple[正弦波, 余弦波]
    
    Example:
        >>> prices = pl.Series([1, 2, 3, 4, 5, 6, 7, 8, 9, 10])
        >>> sine, leadsine = pq.ht_sine(prices)
    """
    ...

def ht_trendmode(series: pl.Series) -> pl.Series:
    """
    希尔伯特变换-趋势模式 (Hilbert Transform - Trend vs Cycle Mode)
    
    Args:
        series: 价格序列
    
    Returns:
        趋势模式序列 (0=周期模式, 1=趋势模式)
    
    Example:
        >>> prices = pl.Series([1, 2, 3, 4, 5, 6, 7, 8, 9, 10])
        >>> result = pq.ht_trendmode(prices)
    """
    ...

# ====================================================================
# 蜡烛图模式识别 (Candlestick Pattern Recognition) - K线形态
# ====================================================================

def cdldoji(open: pl.Series, high: pl.Series, low: pl.Series, close: pl.Series) -> pl.Series:
    """
    十字星 (Doji)
    
    Args:
        open: 开盘价序列
        high: 最高价序列
        low: 最低价序列
        close: 收盘价序列
    
    Returns:
        信号序列 (100=看涨, -100=看跌, 0=无信号)
    
    Example:
        >>> open = pl.Series([2, 3, 4, 5, 6])
        >>> high = pl.Series([5, 6, 7, 8, 9])
        >>> low = pl.Series([1, 2, 3, 4, 5])
        >>> close = pl.Series([3, 4, 5, 6, 7])
        >>> result = pq.cdldoji(open, high, low, close)
    """
    ...

def cdldojistar(open: pl.Series, high: pl.Series, low: pl.Series, close: pl.Series) -> pl.Series:
    """
    十字星 (Doji Star)
    
    Args:
        open: 开盘价序列
        high: 最高价序列
        low: 最低价序列
        close: 收盘价序列
    
    Returns:
        信号序列 (100=看涨, -100=看跌, 0=无信号)
    
    Example:
        >>> open = pl.Series([2, 3, 4, 5, 6])
        >>> high = pl.Series([5, 6, 7, 8, 9])
        >>> low = pl.Series([1, 2, 3, 4, 5])
        >>> close = pl.Series([3, 4, 5, 6, 7])
        >>> result = pq.cdldojistar(open, high, low, close)
    """
    ...

def cdldragonflydoji(open: pl.Series, high: pl.Series, low: pl.Series, close: pl.Series) -> pl.Series:
    """
    蜻蜓十字 (Dragonfly Doji)
    
    Args:
        open: 开盘价序列
        high: 最高价序列
        low: 最低价序列
        close: 收盘价序列
    
    Returns:
        信号序列 (100=看涨, -100=看跌, 0=无信号)
    
    Example:
        >>> open = pl.Series([2, 3, 4, 5, 6])
        >>> high = pl.Series([5, 6, 7, 8, 9])
        >>> low = pl.Series([1, 2, 3, 4, 5])
        >>> close = pl.Series([3, 4, 5, 6, 7])
        >>> result = pq.cdldragonflydoji(open, high, low, close)
    """
    ...

def cdlgravestonedoji(open: pl.Series, high: pl.Series, low: pl.Series, close: pl.Series) -> pl.Series:
    """
    墓石十字 (Gravestone Doji)
    
    Args:
        open: 开盘价序列
        high: 最高价序列
        low: 最低价序列
        close: 收盘价序列
    
    Returns:
        信号序列 (100=看涨, -100=看跌, 0=无信号)
    
    Example:
        >>> open = pl.Series([2, 3, 4, 5, 6])
        >>> high = pl.Series([5, 6, 7, 8, 9])
        >>> low = pl.Series([1, 2, 3, 4, 5])
        >>> close = pl.Series([3, 4, 5, 6, 7])
        >>> result = pq.cdlgravestonedoji(open, high, low, close)
    """
    ...

def cdllongleggeddoji(open: pl.Series, high: pl.Series, low: pl.Series, close: pl.Series) -> pl.Series:
    """
    长腿十字 (Long Legged Doji)
    
    Args:
        open: 开盘价序列
        high: 最高价序列
        low: 最低价序列
        close: 收盘价序列
    
    Returns:
        信号序列 (100=看涨, -100=看跌, 0=无信号)
    
    Example:
        >>> open = pl.Series([2, 3, 4, 5, 6])
        >>> high = pl.Series([5, 6, 7, 8, 9])
        >>> low = pl.Series([1, 2, 3, 4, 5])
        >>> close = pl.Series([3, 4, 5, 6, 7])
        >>> result = pq.cdllongleggeddoji(open, high, low, close)
    """
    ...

def cdlhammer(open: pl.Series, high: pl.Series, low: pl.Series, close: pl.Series) -> pl.Series:
    """
    锤头线 (Hammer)
    
    Args:
        open: 开盘价序列
        high: 最高价序列
        low: 最低价序列
        close: 收盘价序列
    
    Returns:
        信号序列 (100=看涨, -100=看跌, 0=无信号)
    
    Example:
        >>> open = pl.Series([2, 3, 4, 5, 6])
        >>> high = pl.Series([5, 6, 7, 8, 9])
        >>> low = pl.Series([1, 2, 3, 4, 5])
        >>> close = pl.Series([3, 4, 5, 6, 7])
        >>> result = pq.cdlhammer(open, high, low, close)
    """
    ...

def cdlhangingman(open: pl.Series, high: pl.Series, low: pl.Series, close: pl.Series) -> pl.Series:
    """
    上吊线 (Hanging Man)
    
    Args:
        open: 开盘价序列
        high: 最高价序列
        low: 最低价序列
        close: 收盘价序列
    
    Returns:
        信号序列 (100=看涨, -100=看跌, 0=无信号)
    
    Example:
        >>> open = pl.Series([2, 3, 4, 5, 6])
        >>> high = pl.Series([5, 6, 7, 8, 9])
        >>> low = pl.Series([1, 2, 3, 4, 5])
        >>> close = pl.Series([3, 4, 5, 6, 7])
        >>> result = pq.cdlhangingman(open, high, low, close)
    """
    ...

def cdlinvertedhammer(open: pl.Series, high: pl.Series, low: pl.Series, close: pl.Series) -> pl.Series:
    """
    倒锤头线 (Inverted Hammer)
    
    Args:
        open: 开盘价序列
        high: 最高价序列
        low: 最低价序列
        close: 收盘价序列
    
    Returns:
        信号序列 (100=看涨, -100=看跌, 0=无信号)
    
    Example:
        >>> open = pl.Series([2, 3, 4, 5, 6])
        >>> high = pl.Series([5, 6, 7, 8, 9])
        >>> low = pl.Series([1, 2, 3, 4, 5])
        >>> close = pl.Series([3, 4, 5, 6, 7])
        >>> result = pq.cdlinvertedhammer(open, high, low, close)
    """
    ...

def cdlshootingstar(open: pl.Series, high: pl.Series, low: pl.Series, close: pl.Series) -> pl.Series:
    """
    射击之星 (Shooting Star)
    
    Args:
        open: 开盘价序列
        high: 最高价序列
        low: 最低价序列
        close: 收盘价序列
    
    Returns:
        信号序列 (100=看涨, -100=看跌, 0=无信号)
    
    Example:
        >>> open = pl.Series([2, 3, 4, 5, 6])
        >>> high = pl.Series([5, 6, 7, 8, 9])
        >>> low = pl.Series([1, 2, 3, 4, 5])
        >>> close = pl.Series([3, 4, 5, 6, 7])
        >>> result = pq.cdlshootingstar(open, high, low, close)
    """
    ...

def cdlengulfing(open: pl.Series, high: pl.Series, low: pl.Series, close: pl.Series) -> pl.Series:
    """
    吞没形态 (Engulfing Pattern)
    
    Args:
        open: 开盘价序列
        high: 最高价序列
        low: 最低价序列
        close: 收盘价序列
    
    Returns:
        信号序列 (100=看涨, -100=看跌, 0=无信号)
    
    Example:
        >>> open = pl.Series([2, 3, 4, 5, 6])
        >>> high = pl.Series([5, 6, 7, 8, 9])
        >>> low = pl.Series([1, 2, 3, 4, 5])
        >>> close = pl.Series([3, 4, 5, 6, 7])
        >>> result = pq.cdlengulfing(open, high, low, close)
    """
    ...

def cdlharami(open: pl.Series, high: pl.Series, low: pl.Series, close: pl.Series) -> pl.Series:
    """
    孕线形态 (Harami Pattern)
    
    Args:
        open: 开盘价序列
        high: 最高价序列
        low: 最低价序列
        close: 收盘价序列
    
    Returns:
        信号序列 (100=看涨, -100=看跌, 0=无信号)
    
    Example:
        >>> open = pl.Series([2, 3, 4, 5, 6])
        >>> high = pl.Series([5, 6, 7, 8, 9])
        >>> low = pl.Series([1, 2, 3, 4, 5])
        >>> close = pl.Series([3, 4, 5, 6, 7])
        >>> result = pq.cdlharami(open, high, low, close)
    """
    ...

def cdlharamicross(open: pl.Series, high: pl.Series, low: pl.Series, close: pl.Series) -> pl.Series:
    """
    孕线十字 (Harami Cross Pattern)
    
    Args:
        open: 开盘价序列
        high: 最高价序列
        low: 最低价序列
        close: 收盘价序列
    
    Returns:
        信号序列 (100=看涨, -100=看跌, 0=无信号)
    
    Example:
        >>> open = pl.Series([2, 3, 4, 5, 6])
        >>> high = pl.Series([5, 6, 7, 8, 9])
        >>> low = pl.Series([1, 2, 3, 4, 5])
        >>> close = pl.Series([3, 4, 5, 6, 7])
        >>> result = pq.cdlharamicross(open, high, low, close)
    """
    ...

def cdlmorningstar(open: pl.Series, high: pl.Series, low: pl.Series, close: pl.Series, penetration: float) -> pl.Series:
    """
    早晨之星 (Morning Star)
    
    Args:
        open: 开盘价序列
        high: 最高价序列
        low: 最低价序列
        close: 收盘价序列
        penetration: 穿透率 (通常为0.3)
    
    Returns:
        信号序列 (100=看涨, -100=看跌, 0=无信号)
    
    Example:
        >>> open = pl.Series([2, 3, 4, 5, 6])
        >>> high = pl.Series([5, 6, 7, 8, 9])
        >>> low = pl.Series([1, 2, 3, 4, 5])
        >>> close = pl.Series([3, 4, 5, 6, 7])
        >>> result = pq.cdlmorningstar(open, high, low, close, 0.3)
    """
    ...

def cdleveningstar(open: pl.Series, high: pl.Series, low: pl.Series, close: pl.Series, penetration: float) -> pl.Series:
    """
    黄昏之星 (Evening Star)
    
    Args:
        open: 开盘价序列
        high: 最高价序列
        low: 最低价序列
        close: 收盘价序列
        penetration: 穿透率 (通常为0.3)
    
    Returns:
        信号序列 (100=看涨, -100=看跌, 0=无信号)
    
    Example:
        >>> open = pl.Series([2, 3, 4, 5, 6])
        >>> high = pl.Series([5, 6, 7, 8, 9])
        >>> low = pl.Series([1, 2, 3, 4, 5])
        >>> close = pl.Series([3, 4, 5, 6, 7])
        >>> result = pq.cdleveningstar(open, high, low, close, 0.3)
    """
    ...

def cdlmorningdojistar(open: pl.Series, high: pl.Series, low: pl.Series, close: pl.Series, penetration: float) -> pl.Series:
    """
    早晨十字星 (Morning Doji Star)
    
    Args:
        open: 开盘价序列
        high: 最高价序列
        low: 最低价序列
        close: 收盘价序列
        penetration: 穿透率 (通常为0.3)
    
    Returns:
        信号序列 (100=看涨, -100=看跌, 0=无信号)
    
    Example:
        >>> open = pl.Series([2, 3, 4, 5, 6])
        >>> high = pl.Series([5, 6, 7, 8, 9])
        >>> low = pl.Series([1, 2, 3, 4, 5])
        >>> close = pl.Series([3, 4, 5, 6, 7])
        >>> result = pq.cdlmorningdojistar(open, high, low, close, 0.3)
    """
    ...

def cdleveningdojistar(open: pl.Series, high: pl.Series, low: pl.Series, close: pl.Series, penetration: float) -> pl.Series:
    """
    黄昏十字星 (Evening Doji Star)
    
    Args:
        open: 开盘价序列
        high: 最高价序列
        low: 最低价序列
        close: 收盘价序列
        penetration: 穿透率 (通常为0.3)
    
    Returns:
        信号序列 (100=看涨, -100=看跌, 0=无信号)
    
    Example:
        >>> open = pl.Series([2, 3, 4, 5, 6])
        >>> high = pl.Series([5, 6, 7, 8, 9])
        >>> low = pl.Series([1, 2, 3, 4, 5])
        >>> close = pl.Series([3, 4, 5, 6, 7])
        >>> result = pq.cdleveningdojistar(open, high, low, close, 0.3)
    """
    ...

def cdl3blackcrows(open: pl.Series, high: pl.Series, low: pl.Series, close: pl.Series) -> pl.Series:
    """
    三只乌鸦 (Three Black Crows)
    
    Args:
        open: 开盘价序列
        high: 最高价序列
        low: 最低价序列
        close: 收盘价序列
    
    Returns:
        信号序列 (100=看涨, -100=看跌, 0=无信号)
    
    Example:
        >>> open = pl.Series([2, 3, 4, 5, 6])
        >>> high = pl.Series([5, 6, 7, 8, 9])
        >>> low = pl.Series([1, 2, 3, 4, 5])
        >>> close = pl.Series([3, 4, 5, 6, 7])
        >>> result = pq.cdl3blackcrows(open, high, low, close)
    """
    ...

def cdl3whitesoldiers(open: pl.Series, high: pl.Series, low: pl.Series, close: pl.Series) -> pl.Series:
    """
    三个白武士 (Three Advancing White Soldiers)
    
    Args:
        open: 开盘价序列
        high: 最高价序列
        low: 最低价序列
        close: 收盘价序列
    
    Returns:
        信号序列 (100=看涨, -100=看跌, 0=无信号)
    
    Example:
        >>> open = pl.Series([2, 3, 4, 5, 6])
        >>> high = pl.Series([5, 6, 7, 8, 9])
        >>> low = pl.Series([1, 2, 3, 4, 5])
        >>> close = pl.Series([3, 4, 5, 6, 7])
        >>> result = pq.cdl3whitesoldiers(open, high, low, close)
    """
    ...

def cdlpiercing(open: pl.Series, high: pl.Series, low: pl.Series, close: pl.Series) -> pl.Series:
    """
    穿透形态 (Piercing Pattern)
    
    Args:
        open: 开盘价序列
        high: 最高价序列
        low: 最低价序列
        close: 收盘价序列
    
    Returns:
        信号序列 (100=看涨, -100=看跌, 0=无信号)
    
    Example:
        >>> open = pl.Series([2, 3, 4, 5, 6])
        >>> high = pl.Series([5, 6, 7, 8, 9])
        >>> low = pl.Series([1, 2, 3, 4, 5])
        >>> close = pl.Series([3, 4, 5, 6, 7])
        >>> result = pq.cdlpiercing(open, high, low, close)
    """
    ...

def cdldarkcloudcover(open: pl.Series, high: pl.Series, low: pl.Series, close: pl.Series, penetration: float) -> pl.Series:
    """
    乌云盖顶 (Dark Cloud Cover)
    
    Args:
        open: 开盘价序列
        high: 最高价序列
        low: 最低价序列
        close: 收盘价序列
        penetration: 穿透百分比 (通常为0.5)
    
    Returns:
        信号序列 (100=看涨, -100=看跌, 0=无信号)
    
    Example:
        >>> open = pl.Series([2, 3, 4, 5, 6])
        >>> high = pl.Series([5, 6, 7, 8, 9])
        >>> low = pl.Series([1, 2, 3, 4, 5])
        >>> close = pl.Series([3, 4, 5, 6, 7])
        >>> result = pq.cdldarkcloudcover(open, high, low, close, 0.5)
    """
    ...

def cdlabandonedbaby(open: pl.Series, high: pl.Series, low: pl.Series, close: pl.Series, penetration: float) -> pl.Series:
    """
    弃婴形态 (Abandoned Baby)
    
    Args:
        open: 开盘价序列
        high: 最高价序列
        low: 最低价序列
        close: 收盘价序列
        penetration: 穿透百分比 (通常为0.3)
    
    Returns:
        信号序列 (100=看涨, -100=看跌, 0=无信号)
    
    Example:
        >>> open = pl.Series([2, 3, 4, 5, 6])
        >>> high = pl.Series([5, 6, 7, 8, 9])
        >>> low = pl.Series([1, 2, 3, 4, 5])
        >>> close = pl.Series([3, 4, 5, 6, 7])
        >>> result = pq.cdlabandonedbaby(open, high, low, close, 0.3)
    """
    ...

def cdltristar(open: pl.Series, high: pl.Series, low: pl.Series, close: pl.Series) -> pl.Series:
    """
    三星形态 (Tri-Star Pattern)
    
    Args:
        open: 开盘价序列
        high: 最高价序列
        low: 最低价序列
        close: 收盘价序列
    
    Returns:
        信号序列 (100=看涨, -100=看跌, 0=无信号)
    
    Example:
        >>> open = pl.Series([2, 3, 4, 5, 6])
        >>> high = pl.Series([5, 6, 7, 8, 9])
        >>> low = pl.Series([1, 2, 3, 4, 5])
        >>> close = pl.Series([3, 4, 5, 6, 7])
        >>> result = pq.cdltristar(open, high, low, close)
    """
    ...

def cdl3inside(open: pl.Series, high: pl.Series, low: pl.Series, close: pl.Series) -> pl.Series:
    """
    三内部上升/下降 (Three Inside Up/Down)
    
    Args:
        open: 开盘价序列
        high: 最高价序列
        low: 最低价序列
        close: 收盘价序列
    
    Returns:
        信号序列 (100=看涨, -100=看跌, 0=无信号)
    
    Example:
        >>> open = pl.Series([2, 3, 4, 5, 6])
        >>> high = pl.Series([5, 6, 7, 8, 9])
        >>> low = pl.Series([1, 2, 3, 4, 5])
        >>> close = pl.Series([3, 4, 5, 6, 7])
        >>> result = pq.cdl3inside(open, high, low, close)
    """
    ...

def cdl3outside(open: pl.Series, high: pl.Series, low: pl.Series, close: pl.Series) -> pl.Series:
    """
    三外部上升/下降 (Three Outside Up/Down)
    
    Args:
        open: 开盘价序列
        high: 最高价序列
        low: 最低价序列
        close: 收盘价序列
    
    Returns:
        信号序列 (100=看涨, -100=看跌, 0=无信号)
    
    Example:
        >>> open = pl.Series([2, 3, 4, 5, 6])
        >>> high = pl.Series([5, 6, 7, 8, 9])
        >>> low = pl.Series([1, 2, 3, 4, 5])
        >>> close = pl.Series([3, 4, 5, 6, 7])
        >>> result = pq.cdl3outside(open, high, low, close)
    """
    ...

def cdl3linestrike(open: pl.Series, high: pl.Series, low: pl.Series, close: pl.Series) -> pl.Series:
    """
    三线攻击 (Three-Line Strike)
    
    Args:
        open: 开盘价序列
        high: 最高价序列
        low: 最低价序列
        close: 收盘价序列
    
    Returns:
        信号序列 (100=看涨, -100=看跌, 0=无信号)
    
    Example:
        >>> open = pl.Series([2, 3, 4, 5, 6])
        >>> high = pl.Series([5, 6, 7, 8, 9])
        >>> low = pl.Series([1, 2, 3, 4, 5])
        >>> close = pl.Series([3, 4, 5, 6, 7])
        >>> result = pq.cdl3linestrike(open, high, low, close)
    """
    ...

def cdl3starsinsouth(open: pl.Series, high: pl.Series, low: pl.Series, close: pl.Series) -> pl.Series:
    """
    南方三星 (Three Stars In The South)
    
    Args:
        open: 开盘价序列
        high: 最高价序列
        low: 最低价序列
        close: 收盘价序列
    
    Returns:
        信号序列 (100=看涨, -100=看跌, 0=无信号)
    
    Example:
        >>> open = pl.Series([2, 3, 4, 5, 6])
        >>> high = pl.Series([5, 6, 7, 8, 9])
        >>> low = pl.Series([1, 2, 3, 4, 5])
        >>> close = pl.Series([3, 4, 5, 6, 7])
        >>> result = pq.cdl3starsinsouth(open, high, low, close)
    """
    ...

def cdlidentical3crows(open: pl.Series, high: pl.Series, low: pl.Series, close: pl.Series) -> pl.Series:
    """
    相同三乌鸦 (Identical Three Crows)
    
    Args:
        open: 开盘价序列
        high: 最高价序列
        low: 最低价序列
        close: 收盘价序列
    
    Returns:
        信号序列 (100=看涨, -100=看跌, 0=无信号)
    
    Example:
        >>> open = pl.Series([2, 3, 4, 5, 6])
        >>> high = pl.Series([5, 6, 7, 8, 9])
        >>> low = pl.Series([1, 2, 3, 4, 5])
        >>> close = pl.Series([3, 4, 5, 6, 7])
        >>> result = pq.cdlidentical3crows(open, high, low, close)
    """
    ...

def cdlgapsidesidewhite(open: pl.Series, high: pl.Series, low: pl.Series, close: pl.Series) -> pl.Series:
    """
    向上跳空并列阳线 (Up-side Gap Two Crows)
    
    Args:
        open: 开盘价序列
        high: 最高价序列
        low: 最低价序列
        close: 收盘价序列
    
    Returns:
        信号序列 (100=看涨, -100=看跌, 0=无信号)
    
    Example:
        >>> open = pl.Series([2, 3, 4, 5, 6])
        >>> high = pl.Series([5, 6, 7, 8, 9])
        >>> low = pl.Series([1, 2, 3, 4, 5])
        >>> close = pl.Series([3, 4, 5, 6, 7])
        >>> result = pq.cdlgapsidesidewhite(open, high, low, close)
    """
    ...

def cdlupsidegap2crows(open: pl.Series, high: pl.Series, low: pl.Series, close: pl.Series) -> pl.Series:
    """
    向上跳空两只乌鸦 (Upside Gap Two Crows)
    
    Args:
        open: 开盘价序列
        high: 最高价序列
        low: 最低价序列
        close: 收盘价序列
    
    Returns:
        信号序列 (100=看涨, -100=看跌, 0=无信号)
    
    Example:
        >>> open = pl.Series([2, 3, 4, 5, 6])
        >>> high = pl.Series([5, 6, 7, 8, 9])
        >>> low = pl.Series([1, 2, 3, 4, 5])
        >>> close = pl.Series([3, 4, 5, 6, 7])
        >>> result = pq.cdlupsidegap2crows(open, high, low, close)
    """
    ...

def cdltasukigap(open: pl.Series, high: pl.Series, low: pl.Series, close: pl.Series) -> pl.Series:
    """
    跳空并列阴阳线 (Tasuki Gap)
    
    Args:
        open: 开盘价序列
        high: 最高价序列
        low: 最低价序列
        close: 收盘价序列
    
    Returns:
        信号序列 (100=看涨, -100=看跌, 0=无信号)
    
    Example:
        >>> open = pl.Series([2, 3, 4, 5, 6])
        >>> high = pl.Series([5, 6, 7, 8, 9])
        >>> low = pl.Series([1, 2, 3, 4, 5])
        >>> close = pl.Series([3, 4, 5, 6, 7])
        >>> result = pq.cdltasukigap(open, high, low, close)
    """
    ...

def cdlxsidegap3methods(open: pl.Series, high: pl.Series, low: pl.Series, close: pl.Series) -> pl.Series:
    """
    上升/下降跳空三法 (Upside/Downside Gap Three Methods)
    
    Args:
        open: 开盘价序列
        high: 最高价序列
        low: 最低价序列
        close: 收盘价序列
    
    Returns:
        信号序列 (100=看涨, -100=看跌, 0=无信号)
    
    Example:
        >>> open = pl.Series([2, 3, 4, 5, 6])
        >>> high = pl.Series([5, 6, 7, 8, 9])
        >>> low = pl.Series([1, 2, 3, 4, 5])
        >>> close = pl.Series([3, 4, 5, 6, 7])
        >>> result = pq.cdlxsidegap3methods(open, high, low, close)
    """
    ...

def cdl2crows(open: pl.Series, high: pl.Series, low: pl.Series, close: pl.Series) -> pl.Series:
    """
    两只乌鸦 (Two Crows)
    
    Args:
        open: 开盘价序列
        high: 最高价序列
        low: 最低价序列
        close: 收盘价序列
    
    Returns:
        信号序列 (100=看涨, -100=看跌, 0=无信号)
    
    Example:
        >>> open = pl.Series([2, 3, 4, 5, 6])
        >>> high = pl.Series([5, 6, 7, 8, 9])
        >>> low = pl.Series([1, 2, 3, 4, 5])
        >>> close = pl.Series([3, 4, 5, 6, 7])
        >>> result = pq.cdl2crows(open, high, low, close)
    """
    ...

def cdladvanceblock(open: pl.Series, high: pl.Series, low: pl.Series, close: pl.Series) -> pl.Series:
    """
    前进阻挡 (Advance Block)
    
    Args:
        open: 开盘价序列
        high: 最高价序列
        low: 最低价序列
        close: 收盘价序列
    
    Returns:
        信号序列 (100=看涨, -100=看跌, 0=无信号)
    
    Example:
        >>> open = pl.Series([2, 3, 4, 5, 6])
        >>> high = pl.Series([5, 6, 7, 8, 9])
        >>> low = pl.Series([1, 2, 3, 4, 5])
        >>> close = pl.Series([3, 4, 5, 6, 7])
        >>> result = pq.cdladvanceblock(open, high, low, close)
    """
    ...

def cdlbelthold(open: pl.Series, high: pl.Series, low: pl.Series, close: pl.Series) -> pl.Series:
    """
    捉腰带线 (Belt-hold)
    
    Args:
        open: 开盘价序列
        high: 最高价序列
        low: 最低价序列
        close: 收盘价序列
    
    Returns:
        信号序列 (100=看涨, -100=看跌, 0=无信号)
    
    Example:
        >>> open = pl.Series([2, 3, 4, 5, 6])
        >>> high = pl.Series([5, 6, 7, 8, 9])
        >>> low = pl.Series([1, 2, 3, 4, 5])
        >>> close = pl.Series([3, 4, 5, 6, 7])
        >>> result = pq.cdlbelthold(open, high, low, close)
    """
    ...

def cdlbreakaway(open: pl.Series, high: pl.Series, low: pl.Series, close: pl.Series) -> pl.Series:
    """
    脱离形态 (Breakaway)
    
    Args:
        open: 开盘价序列
        high: 最高价序列
        low: 最低价序列
        close: 收盘价序列
    
    Returns:
        信号序列 (100=看涨, -100=看跌, 0=无信号)
    
    Example:
        >>> open = pl.Series([2, 3, 4, 5, 6])
        >>> high = pl.Series([5, 6, 7, 8, 9])
        >>> low = pl.Series([1, 2, 3, 4, 5])
        >>> close = pl.Series([3, 4, 5, 6, 7])
        >>> result = pq.cdlbreakaway(open, high, low, close)
    """
    ...

def cdlclosingmarubozu(open: pl.Series, high: pl.Series, low: pl.Series, close: pl.Series) -> pl.Series:
    """
    收盘秃头 (Closing Marubozu)
    
    Args:
        open: 开盘价序列
        high: 最高价序列
        low: 最低价序列
        close: 收盘价序列
    
    Returns:
        信号序列 (100=看涨, -100=看跌, 0=无信号)
    
    Example:
        >>> open = pl.Series([2, 3, 4, 5, 6])
        >>> high = pl.Series([5, 6, 7, 8, 9])
        >>> low = pl.Series([1, 2, 3, 4, 5])
        >>> close = pl.Series([3, 4, 5, 6, 7])
        >>> result = pq.cdlclosingmarubozu(open, high, low, close)
    """
    ...

def cdlconcealbabyswall(open: pl.Series, high: pl.Series, low: pl.Series, close: pl.Series) -> pl.Series:
    """
    藏婴吞没 (Concealing Baby Swallow)
    
    Args:
        open: 开盘价序列
        high: 最高价序列
        low: 最低价序列
        close: 收盘价序列
    
    Returns:
        信号序列 (100=看涨, -100=看跌, 0=无信号)
    
    Example:
        >>> open = pl.Series([2, 3, 4, 5, 6])
        >>> high = pl.Series([5, 6, 7, 8, 9])
        >>> low = pl.Series([1, 2, 3, 4, 5])
        >>> close = pl.Series([3, 4, 5, 6, 7])
        >>> result = pq.cdlconcealbabyswall(open, high, low, close)
    """
    ...

def cdlcounterattack(open: pl.Series, high: pl.Series, low: pl.Series, close: pl.Series) -> pl.Series:
    """
    反击线 (Counterattack)
    
    Args:
        open: 开盘价序列
        high: 最高价序列
        low: 最低价序列
        close: 收盘价序列
    
    Returns:
        信号序列 (100=看涨, -100=看跌, 0=无信号)
    
    Example:
        >>> open = pl.Series([2, 3, 4, 5, 6])
        >>> high = pl.Series([5, 6, 7, 8, 9])
        >>> low = pl.Series([1, 2, 3, 4, 5])
        >>> close = pl.Series([3, 4, 5, 6, 7])
        >>> result = pq.cdlcounterattack(open, high, low, close)
    """
    ...

def cdlhighwave(open: pl.Series, high: pl.Series, low: pl.Series, close: pl.Series) -> pl.Series:
    """
    长影线 (High-Wave Candle)
    
    Args:
        open: 开盘价序列
        high: 最高价序列
        low: 最低价序列
        close: 收盘价序列
    
    Returns:
        信号序列 (100=看涨, -100=看跌, 0=无信号)
    
    Example:
        >>> open = pl.Series([2, 3, 4, 5, 6])
        >>> high = pl.Series([5, 6, 7, 8, 9])
        >>> low = pl.Series([1, 2, 3, 4, 5])
        >>> close = pl.Series([3, 4, 5, 6, 7])
        >>> result = pq.cdlhighwave(open, high, low, close)
    """
    ...

def cdlhikkake(open: pl.Series, high: pl.Series, low: pl.Series, close: pl.Series) -> pl.Series:
    """
    陷阱形态 (Hikkake Pattern)
    
    Args:
        open: 开盘价序列
        high: 最高价序列
        low: 最低价序列
        close: 收盘价序列
    
    Returns:
        信号序列 (100=看涨, -100=看跌, 0=无信号)
    
    Example:
        >>> open = pl.Series([2, 3, 4, 5, 6])
        >>> high = pl.Series([5, 6, 7, 8, 9])
        >>> low = pl.Series([1, 2, 3, 4, 5])
        >>> close = pl.Series([3, 4, 5, 6, 7])
        >>> result = pq.cdlhikkake(open, high, low, close)
    """
    ...

def cdlhikkakemod(open: pl.Series, high: pl.Series, low: pl.Series, close: pl.Series) -> pl.Series:
    """
    修正陷阱形态 (Modified Hikkake Pattern)
    
    Args:
        open: 开盘价序列
        high: 最高价序列
        low: 最低价序列
        close: 收盘价序列
    
    Returns:
        信号序列 (100=看涨, -100=看跌, 0=无信号)
    
    Example:
        >>> open = pl.Series([2, 3, 4, 5, 6])
        >>> high = pl.Series([5, 6, 7, 8, 9])
        >>> low = pl.Series([1, 2, 3, 4, 5])
        >>> close = pl.Series([3, 4, 5, 6, 7])
        >>> result = pq.cdlhikkakemod(open, high, low, close)
    """
    ...

def cdlhomingpigeon(open: pl.Series, high: pl.Series, low: pl.Series, close: pl.Series) -> pl.Series:
    """
    家鸽形态 (Homing Pigeon)
    
    Args:
        open: 开盘价序列
        high: 最高价序列
        low: 最低价序列
        close: 收盘价序列
    
    Returns:
        信号序列 (100=看涨, -100=看跌, 0=无信号)
    
    Example:
        >>> open = pl.Series([2, 3, 4, 5, 6])
        >>> high = pl.Series([5, 6, 7, 8, 9])
        >>> low = pl.Series([1, 2, 3, 4, 5])
        >>> close = pl.Series([3, 4, 5, 6, 7])
        >>> result = pq.cdlhomingpigeon(open, high, low, close)
    """
    ...

def cdlinneck(open: pl.Series, high: pl.Series, low: pl.Series, close: pl.Series) -> pl.Series:
    """
    颈内线 (In-Neck Pattern)
    
    Args:
        open: 开盘价序列
        high: 最高价序列
        low: 最低价序列
        close: 收盘价序列
    
    Returns:
        信号序列 (100=看涨, -100=看跌, 0=无信号)
    
    Example:
        >>> open = pl.Series([2, 3, 4, 5, 6])
        >>> high = pl.Series([5, 6, 7, 8, 9])
        >>> low = pl.Series([1, 2, 3, 4, 5])
        >>> close = pl.Series([3, 4, 5, 6, 7])
        >>> result = pq.cdlinneck(open, high, low, close)
    """
    ...

def cdlkicking(open: pl.Series, high: pl.Series, low: pl.Series, close: pl.Series) -> pl.Series:
    """
    反冲形态 (Kicking)
    
    Args:
        open: 开盘价序列
        high: 最高价序列
        low: 最低价序列
        close: 收盘价序列
    
    Returns:
        信号序列 (100=看涨, -100=看跌, 0=无信号)
    
    Example:
        >>> open = pl.Series([2, 3, 4, 5, 6])
        >>> high = pl.Series([5, 6, 7, 8, 9])
        >>> low = pl.Series([1, 2, 3, 4, 5])
        >>> close = pl.Series([3, 4, 5, 6, 7])
        >>> result = pq.cdlkicking(open, high, low, close)
    """
    ...

def cdlkickingbylength(open: pl.Series, high: pl.Series, low: pl.Series, close: pl.Series) -> pl.Series:
    """
    由长度决定的反冲形态 (Kicking - bull/bear determined by the longer marubozu)
    
    Args:
        open: 开盘价序列
        high: 最高价序列
        low: 最低价序列
        close: 收盘价序列
    
    Returns:
        信号序列 (100=看涨, -100=看跌, 0=无信号)
    
    Example:
        >>> open = pl.Series([2, 3, 4, 5, 6])
        >>> high = pl.Series([5, 6, 7, 8, 9])
        >>> low = pl.Series([1, 2, 3, 4, 5])
        >>> close = pl.Series([3, 4, 5, 6, 7])
        >>> result = pq.cdlkickingbylength(open, high, low, close)
    """
    ...

def cdlladderbottom(open: pl.Series, high: pl.Series, low: pl.Series, close: pl.Series) -> pl.Series:
    """
    梯底形态 (Ladder Bottom)
    
    Args:
        open: 开盘价序列
        high: 最高价序列
        low: 最低价序列
        close: 收盘价序列
    
    Returns:
        信号序列 (100=看涨, -100=看跌, 0=无信号)
    
    Example:
        >>> open = pl.Series([2, 3, 4, 5, 6])
        >>> high = pl.Series([5, 6, 7, 8, 9])
        >>> low = pl.Series([1, 2, 3, 4, 5])
        >>> close = pl.Series([3, 4, 5, 6, 7])
        >>> result = pq.cdlladderbottom(open, high, low, close)
    """
    ...

def cdllongline(open: pl.Series, high: pl.Series, low: pl.Series, close: pl.Series) -> pl.Series:
    """
    长线形态 (Long Line Candle)
    
    Args:
        open: 开盘价序列
        high: 最高价序列
        low: 最低价序列
        close: 收盘价序列
    
    Returns:
        信号序列 (100=看涨, -100=看跌, 0=无信号)
    
    Example:
        >>> open = pl.Series([2, 3, 4, 5, 6])
        >>> high = pl.Series([5, 6, 7, 8, 9])
        >>> low = pl.Series([1, 2, 3, 4, 5])
        >>> close = pl.Series([3, 4, 5, 6, 7])
        >>> result = pq.cdllongline(open, high, low, close)
    """
    ...

def cdlmarubozu(open: pl.Series, high: pl.Series, low: pl.Series, close: pl.Series) -> pl.Series:
    """
    秃头形态 (Marubozu)
    
    Args:
        open: 开盘价序列
        high: 最高价序列
        low: 最低价序列
        close: 收盘价序列
    
    Returns:
        信号序列 (100=看涨, -100=看跌, 0=无信号)
    
    Example:
        >>> open = pl.Series([2, 3, 4, 5, 6])
        >>> high = pl.Series([5, 6, 7, 8, 9])
        >>> low = pl.Series([1, 2, 3, 4, 5])
        >>> close = pl.Series([3, 4, 5, 6, 7])
        >>> result = pq.cdlmarubozu(open, high, low, close)
    """
    ...

def cdlmatchinglow(open: pl.Series, high: pl.Series, low: pl.Series, close: pl.Series) -> pl.Series:
    """
    相同低价 (Matching Low)
    
    Args:
        open: 开盘价序列
        high: 最高价序列
        low: 最低价序列
        close: 收盘价序列
    
    Returns:
        信号序列 (100=看涨, -100=看跌, 0=无信号)
    
    Example:
        >>> open = pl.Series([2, 3, 4, 5, 6])
        >>> high = pl.Series([5, 6, 7, 8, 9])
        >>> low = pl.Series([1, 2, 3, 4, 5])
        >>> close = pl.Series([3, 4, 5, 6, 7])
        >>> result = pq.cdlmatchinglow(open, high, low, close)
    """
    ...

def cdlmathold(open: pl.Series, high: pl.Series, low: pl.Series, close: pl.Series, penetration: float) -> pl.Series:
    """
    铺垫形态 (Mat Hold)
    
    Args:
        open: 开盘价序列
        high: 最高价序列
        low: 最低价序列
        close: 收盘价序列
        penetration: 穿透百分比 (通常为0.5)
    
    Returns:
        信号序列 (100=看涨, -100=看跌, 0=无信号)
    
    Example:
        >>> open = pl.Series([2, 3, 4, 5, 6])
        >>> high = pl.Series([5, 6, 7, 8, 9])
        >>> low = pl.Series([1, 2, 3, 4, 5])
        >>> close = pl.Series([3, 4, 5, 6, 7])
        >>> result = pq.cdlmathold(open, high, low, close, 0.5)
    """
    ...

def cdlonneck(open: pl.Series, high: pl.Series, low: pl.Series, close: pl.Series) -> pl.Series:
    """
    颈上线 (On-Neck Pattern)
    
    Args:
        open: 开盘价序列
        high: 最高价序列
        low: 最低价序列
        close: 收盘价序列
    
    Returns:
        信号序列 (100=看涨, -100=看跌, 0=无信号)
    
    Example:
        >>> open = pl.Series([2, 3, 4, 5, 6])
        >>> high = pl.Series([5, 6, 7, 8, 9])
        >>> low = pl.Series([1, 2, 3, 4, 5])
        >>> close = pl.Series([3, 4, 5, 6, 7])
        >>> result = pq.cdlonneck(open, high, low, close)
    """
    ...

def cdlrickshawman(open: pl.Series, high: pl.Series, low: pl.Series, close: pl.Series) -> pl.Series:
    """
    黄包车夫 (Rickshaw Man)
    
    Args:
        open: 开盘价序列
        high: 最高价序列
        low: 最低价序列
        close: 收盘价序列
    
    Returns:
        信号序列 (100=看涨, -100=看跌, 0=无信号)
    
    Example:
        >>> open = pl.Series([2, 3, 4, 5, 6])
        >>> high = pl.Series([5, 6, 7, 8, 9])
        >>> low = pl.Series([1, 2, 3, 4, 5])
        >>> close = pl.Series([3, 4, 5, 6, 7])
        >>> result = pq.cdlrickshawman(open, high, low, close)
    """
    ...

def cdlrisefall3methods(open: pl.Series, high: pl.Series, low: pl.Series, close: pl.Series) -> pl.Series:
    """
    上升/下降三法 (Rising/Falling Three Methods)
    
    Args:
        open: 开盘价序列
        high: 最高价序列
        low: 最低价序列
        close: 收盘价序列
    
    Returns:
        信号序列 (100=看涨, -100=看跌, 0=无信号)
    
    Example:
        >>> open = pl.Series([2, 3, 4, 5, 6])
        >>> high = pl.Series([5, 6, 7, 8, 9])
        >>> low = pl.Series([1, 2, 3, 4, 5])
        >>> close = pl.Series([3, 4, 5, 6, 7])
        >>> result = pq.cdlrisefall3methods(open, high, low, close)
    """
    ...

def cdlseparatinglines(open: pl.Series, high: pl.Series, low: pl.Series, close: pl.Series) -> pl.Series:
    """
    分离线 (Separating Lines)
    
    Args:
        open: 开盘价序列
        high: 最高价序列
        low: 最低价序列
        close: 收盘价序列
    
    Returns:
        信号序列 (100=看涨, -100=看跌, 0=无信号)
    
    Example:
        >>> open = pl.Series([2, 3, 4, 5, 6])
        >>> high = pl.Series([5, 6, 7, 8, 9])
        >>> low = pl.Series([1, 2, 3, 4, 5])
        >>> close = pl.Series([3, 4, 5, 6, 7])
        >>> result = pq.cdlseparatinglines(open, high, low, close)
    """
    ...

def cdlshortline(open: pl.Series, high: pl.Series, low: pl.Series, close: pl.Series) -> pl.Series:
    """
    短线形态 (Short Line Candle)
    
    Args:
        open: 开盘价序列
        high: 最高价序列
        low: 最低价序列
        close: 收盘价序列
    
    Returns:
        信号序列 (100=看涨, -100=看跌, 0=无信号)
    
    Example:
        >>> open = pl.Series([2, 3, 4, 5, 6])
        >>> high = pl.Series([5, 6, 7, 8, 9])
        >>> low = pl.Series([1, 2, 3, 4, 5])
        >>> close = pl.Series([3, 4, 5, 6, 7])
        >>> result = pq.cdlshortline(open, high, low, close)
    """
    ...

def cdlspinningtop(open: pl.Series, high: pl.Series, low: pl.Series, close: pl.Series) -> pl.Series:
    """
    纺锤形态 (Spinning Top)
    
    Args:
        open: 开盘价序列
        high: 最高价序列
        low: 最低价序列
        close: 收盘价序列
    
    Returns:
        信号序列 (100=看涨, -100=看跌, 0=无信号)
    
    Example:
        >>> open = pl.Series([2, 3, 4, 5, 6])
        >>> high = pl.Series([5, 6, 7, 8, 9])
        >>> low = pl.Series([1, 2, 3, 4, 5])
        >>> close = pl.Series([3, 4, 5, 6, 7])
        >>> result = pq.cdlspinningtop(open, high, low, close)
    """
    ...

def cdlstalledpattern(open: pl.Series, high: pl.Series, low: pl.Series, close: pl.Series) -> pl.Series:
    """
    停顿形态 (Stalled Pattern)
    
    Args:
        open: 开盘价序列
        high: 最高价序列
        low: 最低价序列
        close: 收盘价序列
    
    Returns:
        信号序列 (100=看涨, -100=看跌, 0=无信号)
    
    Example:
        >>> open = pl.Series([2, 3, 4, 5, 6])
        >>> high = pl.Series([5, 6, 7, 8, 9])
        >>> low = pl.Series([1, 2, 3, 4, 5])
        >>> close = pl.Series([3, 4, 5, 6, 7])
        >>> result = pq.cdlstalledpattern(open, high, low, close)
    """
    ...

def cdlsticksandwich(open: pl.Series, high: pl.Series, low: pl.Series, close: pl.Series) -> pl.Series:
    """
    条形三明治 (Stick Sandwich)
    
    Args:
        open: 开盘价序列
        high: 最高价序列
        low: 最低价序列
        close: 收盘价序列
    
    Returns:
        信号序列 (100=看涨, -100=看跌, 0=无信号)
    
    Example:
        >>> open = pl.Series([2, 3, 4, 5, 6])
        >>> high = pl.Series([5, 6, 7, 8, 9])
        >>> low = pl.Series([1, 2, 3, 4, 5])
        >>> close = pl.Series([3, 4, 5, 6, 7])
        >>> result = pq.cdlsticksandwich(open, high, low, close)
    """
    ...

def cdltakuri(open: pl.Series, high: pl.Series, low: pl.Series, close: pl.Series) -> pl.Series:
    """
    探水竿 (Takuri - Dragonfly Doji with very long lower shadow)
    
    Args:
        open: 开盘价序列
        high: 最高价序列
        low: 最低价序列
        close: 收盘价序列
    
    Returns:
        信号序列 (100=看涨, -100=看跌, 0=无信号)
    
    Example:
        >>> open = pl.Series([2, 3, 4, 5, 6])
        >>> high = pl.Series([5, 6, 7, 8, 9])
        >>> low = pl.Series([1, 2, 3, 4, 5])
        >>> close = pl.Series([3, 4, 5, 6, 7])
        >>> result = pq.cdltakuri(open, high, low, close)
    """
    ...

def cdlthrusting(open: pl.Series, high: pl.Series, low: pl.Series, close: pl.Series) -> pl.Series:
    """
    插入形态 (Thrusting Pattern)
    
    Args:
        open: 开盘价序列
        high: 最高价序列
        low: 最低价序列
        close: 收盘价序列
    
    Returns:
        信号序列 (100=看涨, -100=看跌, 0=无信号)
    
    Example:
        >>> open = pl.Series([2, 3, 4, 5, 6])
        >>> high = pl.Series([5, 6, 7, 8, 9])
        >>> low = pl.Series([1, 2, 3, 4, 5])
        >>> close = pl.Series([3, 4, 5, 6, 7])
        >>> result = pq.cdlthrusting(open, high, low, close)
    """
    ...

def cdlunique3river(open: pl.Series, high: pl.Series, low: pl.Series, close: pl.Series) -> pl.Series:
    """
    奇特三河床 (Unique 3 River)
    
    Args:
        open: 开盘价序列
        high: 最高价序列
        low: 最低价序列
        close: 收盘价序列
    
    Returns:
        信号序列 (100=看涨, -100=看跌, 0=无信号)
    
    Example:
        >>> open = pl.Series([2, 3, 4, 5, 6])
        >>> high = pl.Series([5, 6, 7, 8, 9])
        >>> low = pl.Series([1, 2, 3, 4, 5])
        >>> close = pl.Series([3, 4, 5, 6, 7])
        >>> result = pq.cdlunique3river(open, high, low, close)
    """
    ...<|MERGE_RESOLUTION|>--- conflicted
+++ resolved
@@ -1,9 +1,8 @@
-<<<<<<< HEAD
 """
 polars-quant 类型提示文件
 提供所有技术分析函数的类型注释和使用示例
 """
-=======
+
 import polars as pl
 
 class Backtrade:
@@ -186,6 +185,7 @@
         Includes overall statistics like total return, Sharpe ratio, max drawdown,
         and per-symbol breakdowns with win rates and profit factors.
         """
+
 
 class Portfolio:
     """
@@ -235,1281 +235,6 @@
     >>> port.summary()  # Prints portfolio summary
     >>> equity = port.results()
     """
-
-    results: pl.DataFrame | None
-    """DataFrame of portfolio equity and cash over time."""
-
-    trades: pl.DataFrame | None
-    """DataFrame of executed trades."""
-
-    _summary: dict | None
-    """Cached summary statistics."""
-
-    def __init__(
-        self,
-        results: pl.DataFrame | None = None,
-        trades: pl.DataFrame | None = None
-    ) -> None:
-        """Initialize a Portfolio object with optional results and trades."""
-
-    @classmethod
-    def run(
-        cls,
-        data: pl.DataFrame,
-        entries: pl.DataFrame,
-        exits: pl.DataFrame,
-        init_cash: float = 100_000.0,
-        fee: float = 0.0,
-        slip: float = 0.0,
-        size: float = 1.0,
-    ) -> "Portfolio":
-        """
-        Run portfolio-level backtest with shared capital.
-
-        Parameters
-        ----------
-        data : pl.DataFrame
-            Price data with dates and multiple symbols.
-        entries : pl.DataFrame
-            Entry signals for each symbol.
-        exits : pl.DataFrame
-            Exit signals for each symbol.
-        init_cash : float, default 100000.0
-            Total portfolio capital.
-        fee : float, default 0.0
-            Trading fee fraction.
-        slip : float, default 0.0
-            Slippage fraction.
-        size : float, default 1.0
-            Position size multiplier.
-
-        Returns
-        -------
-        Portfolio
-            Portfolio backtest results.
-
-        Examples
-        --------
-        >>> port = Portfolio.run(data, entries, exits, init_cash=150000, size=0.8)
-        >>> port.summary()
-        """
-
-    def results(self) -> pl.DataFrame | None:
-        """Return portfolio equity/cash DataFrame."""
-
-    def trades(self) -> pl.DataFrame | None:
-        """Return trade log DataFrame."""
-
-    def summary(self) -> None:
-        """
-        Print portfolio performance summary to the console.
-
-        Includes total return, Sharpe ratio, drawdown, trade statistics,
-        win rate, and profit factor for the entire portfolio.
-        """
-
-
-# Stock data functions from qstock.rs
-
-def history(
-    stock_code: str,
-    scale: int = 240,
-    datalen: int = 365 * 10,
-    timeout: int = 10,
-) -> pl.DataFrame | None:
-    """
-    Fetch historical stock data from Sina Finance API.
-
-    Retrieves OHLCV (Open, High, Low, Close, Volume) data for a given stock code.
-
-    Parameters
-    ----------
-    stock_code : str
-        Stock symbol/code (e.g., '000001' for Shanghai Composite).
-    scale : int, default 240
-        Time scale in minutes (e.g., 240 for daily data).
-    datalen : int, default 3650
-        Number of data points to retrieve (approximately 10 years of daily data).
-    timeout : int, default 10
-        Request timeout in seconds.
-
-    Returns
-    -------
-    pl.DataFrame | None
-        DataFrame with columns: date, open, close, high, low, volume.
-        Returns None if data fetch fails.
-
-    Examples
-    --------
-    >>> df = history('000001', scale=240, datalen=100)
-    >>> print(df.head())
-    """
-
-
-def history_save(
-    stock_code: str,
-    scale: int = 240,
-    datalen: int = 365 * 10,
-    timeout: int = 10,
-) -> None:
-    """
-    Fetch and save historical stock data to a Parquet file.
-
-    Retrieves stock data and saves it as a compressed Parquet file.
-
-    Parameters
-    ----------
-    stock_code : str
-        Stock symbol/code.
-    scale : int, default 240
-        Time scale in minutes.
-    datalen : int, default 3650
-        Number of data points to retrieve.
-    timeout : int, default 10
-        Request timeout in seconds.
-
-    Examples
-    --------
-    >>> history_save('000001', datalen=500)
-    # Saves data to '000001.parquet'
-    """
-
-
-def info() -> pl.DataFrame:
-    """
-    Fetch information for all A-share stocks from Sina Finance.
-
-    Retrieves basic information including stock codes and names.
-
-    Returns
-    -------
-    pl.DataFrame
-        DataFrame with columns: symbol, name.
-
-    Examples
-    --------
-    >>> stock_info = info()
-    >>> print(stock_info.head())
-    """
-
-
-def info_save(path: str) -> None:
-    """
-    Fetch and save stock information to a Parquet file.
-
-    Parameters
-    ----------
-    path : str
-        File path to save the Parquet file.
-
-    Examples
-    --------
-    >>> info_save('stocks.parquet')
-    """
-
-
-# Technical analysis functions from qtalib.rs
-
-def bband(
-    data: pl.DataFrame,
-    timeperiod: int = 5,
-    nbdevup: float = 2.0,
-    nbdevdn: float = 2.0,
-) -> list[pl.Series]:
-    """
-    Bollinger Bands.
-
-    Calculates upper and lower Bollinger Bands based on moving average and standard deviation.
-
-    Parameters
-    ----------
-    data : pl.DataFrame
-        Input data with price columns.
-    timeperiod : int, default 5
-        Period for moving average.
-    nbdevup : float, default 2.0
-        Standard deviations for upper band.
-    nbdevdn : float, default 2.0
-        Standard deviations for lower band.
-
-    Returns
-    -------
-    list[pl.Series]
-        New Series: middle, upper, lower bands.
-
-    Examples
-    --------
-    >>> result = bband(data, timeperiod=20)
-    """
-
-
-def dema(data: pl.DataFrame, timeperiod: int = 30) -> list[pl.Series]:
-    """
-    Double Exponential Moving Average.
-
-    Parameters
-    ----------
-    data : pl.DataFrame
-        Input data.
-    timeperiod : int, default 30
-        Period for calculation.
-
-    Returns
-    -------
-    list[pl.Series]
-        DEMA series list.
-    """
-
-
-def ema(data: pl.DataFrame, timeperiod: int = 30) -> list[pl.Series]:
-    """
-    Exponential Moving Average.
-
-    Parameters
-    ----------
-    data : pl.DataFrame
-        Input data.
-    timeperiod : int, default 30
-        Period for calculation.
-
-    Returns
-    -------
-    list[pl.Series]
-        EMA series list.
-    """
-
-
-def kama(
-    data: pl.DataFrame,
-    timeperiod: int = 30,
-    fast_limit: float = 2.0,
-    slow_limit: float = 30.0,
-) -> list[pl.Series]:
-    """
-    Kaufman Adaptive Moving Average.
-
-    Parameters
-    ----------
-    data : pl.DataFrame
-        Input data.
-    timeperiod : int, default 30
-        Period for calculation.
-    fast_limit : float, default 2.0
-        Fast limit parameter.
-    slow_limit : float, default 30.0
-        Slow limit parameter.
-
-    Returns
-    -------
-    list[pl.Series]
-        KAMA series list.
-    """
-
-
-def ma(data: pl.DataFrame, timeperiod: int = 30) -> list[pl.Series]:
-    """
-    Moving Average.
-
-    Parameters
-    ----------
-    data : pl.DataFrame
-        Input data.
-    timeperiod : int, default 30
-        Period for calculation.
-
-    Returns
-    -------
-    list[pl.Series]
-        MA series list.
-    """
-
-
-def mama(data: pl.DataFrame, c: float = 10.0) -> list[pl.Series]:
-    """
-    MESA Adaptive Moving Average.
-
-    Parameters
-    ----------
-    data : pl.DataFrame
-        Input data.
-    c : float, default 10.0
-        Cycle limit parameter.
-
-    Returns
-    -------
-    list[pl.Series]
-        MESA adaptive series list.
-    """
-
-
-def mavp(data: pl.DataFrame, timeperiod: int = 30) -> list[pl.Series]:
-    """
-    Moving Average with Variable Period.
-
-    Parameters
-    ----------
-    data : pl.DataFrame
-        Input data.
-    timeperiod : int, default 30
-        Period for calculation.
-
-    Returns
-    -------
-    list[pl.Series]
-        MAVP series list.
-    """
-
-
-def sma(data: pl.DataFrame, timeperiod: int = 20) -> list[pl.Series]:
-    """
-    Simple Moving Average.
-
-    Parameters
-    ----------
-    data : pl.DataFrame
-        Input data.
-    timeperiod : int, default 20
-        Period for calculation.
-
-    Returns
-    -------
-    list[pl.Series]
-        SMA series list.
-    """
-
-
-def t3(data: pl.DataFrame, timeperiod: int = 20, b: float = 0.7) -> list[pl.Series]:
-    """
-    Triple Exponential Moving Average (T3).
-
-    Parameters
-    ----------
-    data : pl.DataFrame
-        Input data.
-    timeperiod : int, default 20
-        Period for calculation.
-    b : float, default 0.7
-        Volume factor.
-
-    Returns
-    -------
-    list[pl.Series]
-        T3 series list.
-    """
-
-
-def tema(data: pl.DataFrame, timeperiod: int = 20) -> list[pl.Series]:
-    """
-    Triple Exponential Moving Average.
-
-    Parameters
-    ----------
-    data : pl.DataFrame
-        Input data.
-    timeperiod : int, default 20
-        Period for calculation.
-
-    Returns
-    -------
-    list[pl.Series]
-        TEMA series list.
-    """
-
-
-def trima(data: pl.DataFrame, timeperiod: int = 20) -> list[pl.Series]:
-    """
-    Triangular Moving Average.
-
-    Parameters
-    ----------
-    data : pl.DataFrame
-        Input data.
-    timeperiod : int, default 20
-        Period for calculation.
-
-    Returns
-    -------
-    list[pl.Series]
-        TRIMA series list.
-    """
-
-
-def wma(data: pl.DataFrame, timeperiod: int = 20) -> list[pl.Series]:
-    """
-    Weighted Moving Average.
-
-    Parameters
-    ----------
-    data : pl.DataFrame
-        Input data.
-    timeperiod : int, default 20
-        Period for calculation.
-
-    Returns
-    -------
-    list[pl.Series]
-        WMA series list.
-    """
-
-
-def adx(data: pl.DataFrame, timeperiod: int = 14) -> pl.DataFrame:
-    """
-    Average Directional Movement Index.
-
-    Parameters
-    ----------
-    data : pl.DataFrame
-        OHLC data.
-    timeperiod : int, default 14
-        Period for calculation.
-
-    Returns
-    -------
-    pl.DataFrame
-        DataFrame with ADX columns added.
-    """
-
-
-def adxr(data: pl.DataFrame, timeperiod: int = 14) -> pl.DataFrame:
-    """
-    Average Directional Movement Index Rating.
-
-    Parameters
-    ----------
-    data : pl.DataFrame
-        OHLC data.
-    timeperiod : int, default 14
-        Period for calculation.
-
-    Returns
-    -------
-    pl.DataFrame
-        DataFrame with ADXR columns added.
-    """
-
-
-def apo(
-    data: pl.DataFrame,
-    fastperiod: int = 12,
-    slowperiod: int = 26,
-) -> list[pl.Series]:
-    """
-    Absolute Price Oscillator.
-
-    Parameters
-    ----------
-    data : pl.DataFrame
-        Input data.
-    fastperiod : int, default 12
-        Fast period.
-    slowperiod : int, default 26
-        Slow period.
-
-    Returns
-    -------
-    pl.DataFrame
-        DataFrame with APO columns added.
-    """
-
-
-def aroon(data: pl.DataFrame, timeperiod: int = 14) -> pl.DataFrame:
-    """
-    Aroon Indicator.
-
-    Parameters
-    ----------
-    data : pl.DataFrame
-        OHLC data.
-    timeperiod : int, default 14
-        Period for calculation.
-
-    Returns
-    -------
-    pl.DataFrame
-        DataFrame with Aroon columns added.
-    """
->>>>>>> 8e6a0633
-
-import polars as pl
-from typing import Tuple, Optional
-
-# ====================================================================
-# 重叠研究指标 (Overlap Studies) - 移动平均线及相关指标
-# ====================================================================
-
-def bband(series: pl.Series, period: int, std_dev: float) -> Tuple[pl.Series, pl.Series, pl.Series]:
-    """
-    布林带 (Bollinger Bands)
-    
-    Args:
-        series: 价格序列
-        period: 计算周期
-        std_dev: 标准差倍数
-    
-    Returns:
-        Tuple[上轨, 中轨, 下轨]
-    
-    Example:
-        >>> import polars as pl, polars_quant as pq
-        >>> prices = pl.Series([20, 21, 19, 22, 20, 21, 23])
-        >>> upper, middle, lower = pq.bband(prices, 5, 2.0)
-    """
-    ...
-
-def sma(series: pl.Series, period: int) -> pl.Series:
-    """
-    简单移动平均线 (Simple Moving Average)
-    
-    Args:
-        series: 价格序列
-        period: 计算周期
-    
-    Returns:
-        SMA序列
-    
-    Example:
-        >>> prices = pl.Series([1, 2, 3, 4, 5, 6])
-        >>> result = pq.sma(prices, 3)
-    """
-    ...
-
-def ema(series: pl.Series, period: int) -> pl.Series:
-    """
-    指数移动平均线 (Exponential Moving Average)
-    
-    Args:
-        series: 价格序列
-        period: 计算周期
-    
-    Returns:
-        EMA序列
-    
-    Example:
-        >>> prices = pl.Series([1, 2, 3, 4, 5, 6])
-        >>> result = pq.ema(prices, 3)
-    """
-    ...
-
-def wma(series: pl.Series, period: int) -> pl.Series:
-    """
-    加权移动平均线 (Weighted Moving Average)
-    
-    Args:
-        series: 价格序列
-        period: 计算周期
-    
-    Returns:
-        WMA序列
-    
-    Example:
-        >>> prices = pl.Series([1, 2, 3, 4, 5])
-        >>> result = pq.wma(prices, 3)
-    """
-    ...
-
-def dema(series: pl.Series, period: int) -> pl.Series:
-    """
-    双指数移动平均线 (Double Exponential Moving Average)
-    
-    Args:
-        series: 价格序列
-        period: 计算周期
-    
-    Returns:
-        DEMA序列
-    
-    Example:
-        >>> prices = pl.Series([1, 2, 3, 4, 5, 6])
-        >>> result = pq.dema(prices, 5)
-    """
-    ...
-
-def tema(series: pl.Series, period: int) -> pl.Series:
-    """
-    三指数移动平均线 (Triple Exponential Moving Average)
-    
-    Args:
-        series: 价格序列
-        period: 计算周期
-    
-    Returns:
-        TEMA序列
-    
-    Example:
-        >>> prices = pl.Series([1, 2, 3, 4, 5, 6])
-        >>> result = pq.tema(prices, 5)
-    """
-    ...
-
-def trima(series: pl.Series, period: int) -> pl.Series:
-    """
-    三角移动平均线 (Triangular Moving Average)
-    
-    Args:
-        series: 价格序列
-        period: 计算周期
-    
-    Returns:
-        TRIMA序列
-    
-    Example:
-        >>> prices = pl.Series([1, 2, 3, 4, 5, 6])
-        >>> result = pq.trima(prices, 5)
-    """
-    ...
-
-def kama(series: pl.Series, period: int) -> pl.Series:
-    """
-    考夫曼自适应移动平均线 (Kaufman Adaptive Moving Average)
-    
-    Args:
-        series: 价格序列
-        period: 计算周期
-    
-    Returns:
-        KAMA序列
-    
-    Example:
-        >>> prices = pl.Series([1, 2, 3, 4, 5, 6])
-        >>> result = pq.kama(prices, 10)
-    """
-    ...
-
-def mama(series: pl.Series, fast_limit: float, slow_limit: float) -> Tuple[pl.Series, pl.Series]:
-    """
-    MESA自适应移动平均线 (MESA Adaptive Moving Average)
-    
-    Args:
-        series: 价格序列
-        fast_limit: 快速限制 (通常为0.5)
-        slow_limit: 慢速限制 (通常为0.05)
-    
-    Returns:
-        Tuple[MAMA序列, FAMA序列]
-    
-    Example:
-        >>> prices = pl.Series([1, 2, 3, 4, 5, 6])
-        >>> mama, fama = pq.mama(prices, 0.5, 0.05)
-    """
-    ...
-
-def t3(series: pl.Series, period: int, volume_factor: float) -> pl.Series:
-    """
-    T3移动平均线 (T3 Moving Average)
-    
-    Args:
-        series: 价格序列
-        period: 计算周期
-        volume_factor: 体积因子 (通常为0.7)
-    
-    Returns:
-        T3序列
-    
-    Example:
-        >>> prices = pl.Series([1, 2, 3, 4, 5, 6])
-        >>> result = pq.t3(prices, 5, 0.7)
-    """
-    ...
-
-def ma(series: pl.Series, period: int) -> pl.Series:
-    """
-    通用移动平均线 (Generic Moving Average)
-    
-    Args:
-        series: 价格序列
-        period: 计算周期
-    
-    Returns:
-        MA序列
-    
-    Example:
-        >>> prices = pl.Series([1, 2, 3, 4, 5, 6])
-        >>> result = pq.ma(prices, 5)
-    """
-    ...
-
-def mavp(series: pl.Series, periods: pl.Series, min_period: int, max_period: int) -> pl.Series:
-    """
-    可变周期移动平均线 (Moving Average with Variable Period)
-    
-    Args:
-        series: 价格序列
-        periods: 周期序列
-        min_period: 最小周期
-        max_period: 最大周期
-    
-    Returns:
-        MAVP序列
-    
-    Example:
-        >>> prices = pl.Series([1, 2, 3, 4, 5, 6])
-        >>> periods = pl.Series([3, 3, 4, 4, 5, 5])
-        >>> result = pq.mavp(prices, periods, 2, 30)
-    """
-    ...
-
-def midpoint(series: pl.Series, period: int) -> pl.Series:
-    """
-    中点价格 (Midpoint over period)
-    
-    Args:
-        series: 价格序列
-        period: 计算周期
-    
-    Returns:
-        中点价格序列
-    
-    Example:
-        >>> prices = pl.Series([1, 2, 3, 4, 5, 6])
-        >>> result = pq.midpoint(prices, 3)
-    """
-    ...
-
-def midprice_hl(high: pl.Series, low: pl.Series, period: int) -> pl.Series:
-    """
-    最高最低价中点 (Midpoint Price over period)
-    
-    Args:
-        high: 最高价序列
-        low: 最低价序列
-        period: 计算周期
-    
-    Returns:
-        中点价格序列
-    
-    Example:
-        >>> high = pl.Series([5, 6, 7, 8, 9])
-        >>> low = pl.Series([1, 2, 3, 4, 5])
-        >>> result = pq.midprice_hl(high, low, 3)
-    """
-    ...
-
-def sar(high: pl.Series, low: pl.Series, acceleration: float, maximum: float) -> pl.Series:
-    """
-    抛物线SAR (Parabolic Stop and Reverse)
-    
-    Args:
-        high: 最高价序列
-        low: 最低价序列
-        acceleration: 加速因子 (通常为0.02)
-        maximum: 最大值 (通常为0.2)
-    
-    Returns:
-        SAR序列
-    
-    Example:
-        >>> high = pl.Series([5, 6, 7, 8, 9])
-        >>> low = pl.Series([1, 2, 3, 4, 5])
-        >>> result = pq.sar(high, low, 0.02, 0.2)
-    """
-    ...
-
-def sarext(
-    high: pl.Series, 
-    low: pl.Series, 
-    startvalue: Optional[float] = None, 
-    offsetonreverse: Optional[float] = None,
-    accelerationinitlong: Optional[float] = None,
-    accelerationlong: Optional[float] = None,
-    accelerationmaxlong: Optional[float] = None,
-    accelerationinitshort: Optional[float] = None,
-    accelerationshort: Optional[float] = None,
-    accelerationmaxshort: Optional[float] = None
-) -> pl.Series:
-    """
-    抛物线SAR扩展版 (Parabolic Stop and Reverse - Extended)
-    
-    Args:
-        high: 最高价序列
-        low: 最低价序列
-        startvalue: 起始值
-        offsetonreverse: 反转偏移
-        accelerationinitlong: 多头初始加速
-        accelerationlong: 多头加速
-        accelerationmaxlong: 多头最大加速
-        accelerationinitshort: 空头初始加速
-        accelerationshort: 空头加速
-        accelerationmaxshort: 空头最大加速
-    
-    Returns:
-        SAR扩展序列
-    
-    Example:
-        >>> high = pl.Series([5, 6, 7, 8, 9])
-        >>> low = pl.Series([1, 2, 3, 4, 5])
-        >>> result = pq.sarext(high, low)
-    """
-    ...
-
-# ====================================================================
-# 动量指标 (Momentum Indicators) - 趋势强度和方向指标
-# ====================================================================
-
-def adx(high: pl.Series, low: pl.Series, close: pl.Series, period: int) -> pl.Series:
-    """
-    平均趋向指标 (Average Directional Movement Index)
-    
-    Args:
-        high: 最高价序列
-        low: 最低价序列
-        close: 收盘价序列
-        period: 计算周期
-    
-    Returns:
-        ADX序列
-    
-    Example:
-        >>> high = pl.Series([5, 6, 7, 8, 9])
-        >>> low = pl.Series([1, 2, 3, 4, 5])
-        >>> close = pl.Series([3, 4, 5, 6, 7])
-        >>> result = pq.adx(high, low, close, 14)
-    """
-    ...
-
-def adxr(high: pl.Series, low: pl.Series, close: pl.Series, period: int) -> pl.Series:
-    """
-    平均趋向指标评级 (Average Directional Movement Index Rating)
-    
-    Args:
-        high: 最高价序列
-        low: 最低价序列
-        close: 收盘价序列
-        period: 计算周期
-    
-    Returns:
-        ADXR序列
-    
-    Example:
-        >>> high = pl.Series([5, 6, 7, 8, 9])
-        >>> low = pl.Series([1, 2, 3, 4, 5])
-        >>> close = pl.Series([3, 4, 5, 6, 7])
-        >>> result = pq.adxr(high, low, close, 14)
-    """
-    ...
-
-def dx(high: pl.Series, low: pl.Series, close: pl.Series, period: int) -> pl.Series:
-    """
-    方向性指标 (Directional Movement Index)
-    
-    Args:
-        high: 最高价序列
-        low: 最低价序列
-        close: 收盘价序列
-        period: 计算周期
-    
-    Returns:
-        DX序列
-    
-    Example:
-        >>> high = pl.Series([5, 6, 7, 8, 9])
-        >>> low = pl.Series([1, 2, 3, 4, 5])
-        >>> close = pl.Series([3, 4, 5, 6, 7])
-        >>> result = pq.dx(high, low, close, 14)
-    """
-    ...
-
-def plus_di(high: pl.Series, low: pl.Series, close: pl.Series, period: int) -> pl.Series:
-    """
-    正方向指标 (Plus Directional Indicator)
-    
-    Args:
-        high: 最高价序列
-        low: 最低价序列
-        close: 收盘价序列
-        period: 计算周期
-    
-    Returns:
-        +DI序列
-    
-    Example:
-        >>> high = pl.Series([5, 6, 7, 8, 9])
-        >>> low = pl.Series([1, 2, 3, 4, 5])
-        >>> close = pl.Series([3, 4, 5, 6, 7])
-        >>> result = pq.plus_di(high, low, close, 14)
-    """
-    ...
-
-def minus_di(high: pl.Series, low: pl.Series, close: pl.Series, period: int) -> pl.Series:
-    """
-    负方向指标 (Minus Directional Indicator)
-    
-    Args:
-        high: 最高价序列
-        low: 最低价序列
-        close: 收盘价序列
-        period: 计算周期
-    
-    Returns:
-        -DI序列
-    
-    Example:
-        >>> high = pl.Series([5, 6, 7, 8, 9])
-        >>> low = pl.Series([1, 2, 3, 4, 5])
-        >>> close = pl.Series([3, 4, 5, 6, 7])
-        >>> result = pq.minus_di(high, low, close, 14)
-    """
-    ...
-
-def plus_dm(high: pl.Series, low: pl.Series, period: int) -> pl.Series:
-    """
-    正方向移动 (Plus Directional Movement)
-    
-    Args:
-        high: 最高价序列
-        low: 最低价序列
-        period: 计算周期
-    
-    Returns:
-        +DM序列
-    
-    Example:
-        >>> high = pl.Series([5, 6, 7, 8, 9])
-        >>> low = pl.Series([1, 2, 3, 4, 5])
-        >>> result = pq.plus_dm(high, low, 14)
-    """
-    ...
-
-def minus_dm(high: pl.Series, low: pl.Series, period: int) -> pl.Series:
-    """
-    负方向移动 (Minus Directional Movement)
-    
-    Args:
-        high: 最高价序列
-        low: 最低价序列
-        period: 计算周期
-    
-    Returns:
-        -DM序列
-    
-    Example:
-        >>> high = pl.Series([5, 6, 7, 8, 9])
-        >>> low = pl.Series([1, 2, 3, 4, 5])
-        >>> result = pq.minus_dm(high, low, 14)
-    """
-    ...
-
-def macd(series: pl.Series, fast: int, slow: int, signal: int) -> Tuple[pl.Series, pl.Series, pl.Series]:
-    """
-    MACD指标 (Moving Average Convergence Divergence)
-    
-    Args:
-        series: 价格序列
-        fast: 快速EMA周期 (通常为12)
-        slow: 慢速EMA周期 (通常为26)
-        signal: 信号线EMA周期 (通常为9)
-    
-    Returns:
-        Tuple[MACD线, 信号线, 柱状图]
-    
-    Example:
-        >>> prices = pl.Series([1, 2, 3, 4, 5, 6, 7, 8, 9, 10])
-        >>> macd_line, signal_line, histogram = pq.macd(prices, 12, 26, 9)
-    """
-    ...
-
-def macdext(
-    series: pl.Series, 
-    fast: int, 
-    slow: int, 
-    signal: int, 
-    fast_matype: str, 
-    slow_matype: str, 
-    signal_matype: str
-) -> Tuple[pl.Series, pl.Series, pl.Series]:
-    """
-    MACD扩展版 (MACD with controllable MA type)
-    
-    Args:
-        series: 价格序列
-        fast: 快速MA周期
-        slow: 慢速MA周期
-        signal: 信号线周期
-        fast_matype: 快速MA类型 ("sma", "ema", 等)
-        slow_matype: 慢速MA类型
-        signal_matype: 信号线MA类型
-    
-    Returns:
-        Tuple[MACD线, 信号线, 柱状图]
-    
-    Example:
-        >>> prices = pl.Series([1, 2, 3, 4, 5, 6, 7, 8, 9, 10])
-        >>> macd_line, signal_line, histogram = pq.macdext(prices, 12, 26, 9, "ema", "ema", "sma")
-    """
-    ...
-
-def macdfix(series: pl.Series, signal: int) -> Tuple[pl.Series, pl.Series, pl.Series]:
-    """
-    MACD固定参数版 (Moving Average Convergence Divergence - Fix 12/26)
-    
-    Args:
-        series: 价格序列
-        signal: 信号线周期 (通常为9)
-    
-    Returns:
-        Tuple[MACD线, 信号线, 柱状图]
-    
-    Example:
-        >>> prices = pl.Series([1, 2, 3, 4, 5, 6, 7, 8, 9, 10])
-        >>> macd_line, signal_line, histogram = pq.macdfix(prices, 9)
-    """
-    ...
-
-def rsi(series: pl.Series, period: int) -> pl.Series:
-    """
-    相对强弱指标 (Relative Strength Index)
-    
-    Args:
-        series: 价格序列
-        period: 计算周期 (通常为14)
-    
-    Returns:
-        RSI序列
-    
-    Example:
-        >>> prices = pl.Series([1, 2, 3, 4, 5, 6, 7, 8, 9, 10])
-        >>> result = pq.rsi(prices, 14)
-    """
-    ...
-
-def stoch(high: pl.Series, low: pl.Series, close: pl.Series, k_period: int, d_period: int) -> Tuple[pl.Series, pl.Series]:
-    """
-    随机指标 (Stochastic)
-    
-    Args:
-        high: 最高价序列
-        low: 最低价序列
-        close: 收盘价序列
-        k_period: K值周期 (通常为5)
-        d_period: D值周期 (通常为3)
-    
-    Returns:
-        Tuple[K值序列, D值序列]
-    
-    Example:
-        >>> high = pl.Series([5, 6, 7, 8, 9])
-        >>> low = pl.Series([1, 2, 3, 4, 5])
-        >>> close = pl.Series([3, 4, 5, 6, 7])
-        >>> k_values, d_values = pq.stoch(high, low, close, 5, 3)
-    """
-    ...
-
-def stochf(high: pl.Series, low: pl.Series, close: pl.Series, k_period: int, d_period: int) -> Tuple[pl.Series, pl.Series]:
-    """
-    快速随机指标 (Stochastic Fast)
-    
-    Args:
-        high: 最高价序列
-        low: 最低价序列
-        close: 收盘价序列
-        k_period: K值周期
-        d_period: D值周期
-    
-    Returns:
-        Tuple[快速K值, 快速D值]
-    
-    Example:
-        >>> high = pl.Series([5, 6, 7, 8, 9])
-        >>> low = pl.Series([1, 2, 3, 4, 5])
-        >>> close = pl.Series([3, 4, 5, 6, 7])
-        >>> fast_k, fast_d = pq.stochf(high, low, close, 5, 3)
-    """
-    ...
-
-def stochrsi(series: pl.Series, period: int, k_period: int, d_period: int) -> Tuple[pl.Series, pl.Series]:
-    """
-    RSI随机指标 (Stochastic Relative Strength Index)
-    
-    Args:
-        series: 价格序列
-        period: RSI周期
-        k_period: K值周期
-        d_period: D值周期
-    
-    Returns:
-        Tuple[StochRSI K值, StochRSI D值]
-    
-    Example:
-        >>> prices = pl.Series([1, 2, 3, 4, 5, 6, 7, 8, 9, 10])
-        >>> k_values, d_values = pq.stochrsi(prices, 14, 5, 3)
-    """
-    ...
-
-def willr(high: pl.Series, low: pl.Series, close: pl.Series, period: int) -> pl.Series:
-    """
-    威廉指标 (Williams %R)
-    
-    Args:
-        high: 最高价序列
-        low: 最低价序列
-        close: 收盘价序列
-        period: 计算周期 (通常为14)
-    
-    Returns:
-        Williams %R序列
-    
-    Example:
-        >>> high = pl.Series([5, 6, 7, 8, 9])
-        >>> low = pl.Series([1, 2, 3, 4, 5])
-        >>> close = pl.Series([3, 4, 5, 6, 7])
-        >>> result = pq.willr(high, low, close, 14)
-    """
-    ...
-
-def ultosc(high: pl.Series, low: pl.Series, close: pl.Series, period1: int, period2: int, period3: int) -> pl.Series:
-    """
-    终极摆动指标 (Ultimate Oscillator)
-    
-    Args:
-        high: 最高价序列
-        low: 最低价序列
-        close: 收盘价序列
-        period1: 第一周期 (通常为7)
-        period2: 第二周期 (通常为14)
-        period3: 第三周期 (通常为28)
-    
-    Returns:
-        终极摆动指标序列
-    
-    Example:
-        >>> high = pl.Series([5, 6, 7, 8, 9])
-        >>> low = pl.Series([1, 2, 3, 4, 5])
-        >>> close = pl.Series([3, 4, 5, 6, 7])
-        >>> result = pq.ultosc(high, low, close, 7, 14, 28)
-    """
-    ...
-
-def aroon(high: pl.Series, low: pl.Series, period: int) -> Tuple[pl.Series, pl.Series]:
-    """
-    阿隆指标 (Aroon)
-    
-    Args:
-        high: 最高价序列
-        low: 最低价序列
-        period: 计算周期 (通常为14)
-    
-    Returns:
-        Tuple[Aroon Up, Aroon Down]
-    
-    Example:
-        >>> high = pl.Series([5, 6, 7, 8, 9])
-        >>> low = pl.Series([1, 2, 3, 4, 5])
-        >>> aroon_up, aroon_down = pq.aroon(high, low, 14)
-    """
-    ...
-
-def aroonosc(high: pl.Series, low: pl.Series, period: int) -> pl.Series:
-    """
-    阿隆摆动指标 (Aroon Oscillator)
-    
-    Args:
-        high: 最高价序列
-        low: 最低价序列
-        period: 计算周期 (通常为14)
-    
-    Returns:
-        Aroon摆动指标序列
-    
-    Example:
-        >>> high = pl.Series([5, 6, 7, 8, 9])
-        >>> low = pl.Series([1, 2, 3, 4, 5])
-        >>> result = pq.aroonosc(high, low, 14)
-    """
-    ...
-
-def apo(series: pl.Series, fast_period: int, slow_period: int) -> pl.Series:
-    """
-    绝对价格摆动指标 (Absolute Price Oscillator)
-    
-    Args:
-        series: 价格序列
-        fast_period: 快速周期 (通常为12)
-        slow_period: 慢速周期 (通常为26)
-    
-    Returns:
-        APO序列
-    
-    Example:
-        >>> prices = pl.Series([1, 2, 3, 4, 5, 6, 7, 8, 9, 10])
-        >>> result = pq.apo(prices, 12, 26)
-    """
-    ...
-
-def ppo(series: pl.Series, fast_period: int, slow_period: int) -> pl.Series:
-    """
-    价格摆动百分比 (Percentage Price Oscillator)
-    
-    Args:
-        series: 价格序列
-        fast_period: 快速周期 (通常为12)
-        slow_period: 慢速周期 (通常为26)
-    
-    Returns:
-        PPO序列
-    
-    Example:
-        >>> prices = pl.Series([1, 2, 3, 4, 5, 6, 7, 8, 9, 10])
-        >>> result = pq.ppo(prices, 12, 26)
-    """
-    ...
-
-def bop(open: pl.Series, high: pl.Series, low: pl.Series, close: pl.Series) -> pl.Series:
-    """
-    均势指标 (Balance Of Power)
-    
-    Args:
-        open: 开盘价序列
-        high: 最高价序列
-        low: 最低价序列
-        close: 收盘价序列
-    
-    Returns:
-        BOP序列
-    
-    Example:
-        >>> open = pl.Series([2, 3, 4, 5, 6])
-        >>> high = pl.Series([5, 6, 7, 8, 9])
-        >>> low = pl.Series([1, 2, 3, 4, 5])
-        >>> close = pl.Series([3, 4, 5, 6, 7])
-        >>> result = pq.bop(open, high, low, close)
-    """
-    ...
-
-def cci(high: pl.Series, low: pl.Series, close: pl.Series, period: int) -> pl.Series:
-    """
-    顺势指标 (Commodity Channel Index)
-    
-    Args:
-        high: 最高价序列
-        low: 最低价序列
-        close: 收盘价序列
-        period: 计算周期 (通常为14)
-    
-    Returns:
-        CCI序列
-    
-    Example:
-        >>> high = pl.Series([5, 6, 7, 8, 9])
-        >>> low = pl.Series([1, 2, 3, 4, 5])
-        >>> close = pl.Series([3, 4, 5, 6, 7])
-        >>> result = pq.cci(high, low, close, 14)
-    """
-    ...
-
-def cmo(series: pl.Series, period: int) -> pl.Series:
-    """
-    钱德动量摆动指标 (Chande Momentum Oscillator)
-    
-    Args:
-        series: 价格序列
-        period: 计算周期 (通常为14)
-    
-    Returns:
-        CMO序列
-    
-    Example:
-        >>> prices = pl.Series([1, 2, 3, 4, 5, 6, 7, 8, 9, 10])
-        >>> result = pq.cmo(prices, 14)
-    """
     ...
 
 def mfi(high: pl.Series, low: pl.Series, close: pl.Series, volume: pl.Series, period: int) -> pl.Series:
